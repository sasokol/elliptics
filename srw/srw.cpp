--- conflicted
+++ resolved
@@ -379,13 +379,8 @@
 				}
 
 				bool final = sph->flags & DNET_SPH_FLAGS_FINISH;
-<<<<<<< HEAD
 				it->second->reply(final, (char *)(sph + 1) + sph->event_size, sph->data_size + sph->binary_size);
-				dnet_log(m_n, DNET_LOG_INFO, "%s: task completed(%x), total-data-size: %zd, finish: %d\n",
-=======
-				it->second->reply(final, (char *)(sph + 1) + sph->event_size, sph->data_size + sph->event_size);
 				dnet_log(m_s->node, DNET_LOG_INFO, "%s: task completed(%x), total-data-size: %zd, finish: %d\n",
->>>>>>> 8f0f4fe6
 						event.c_str(), sph->src_key, total_size(sph), final);
 
 				if (final)
