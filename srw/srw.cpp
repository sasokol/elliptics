--- conflicted
+++ resolved
@@ -40,6 +40,10 @@
 #include <cocaine/context.hpp>
 #include <cocaine/logging.hpp>
 #include <cocaine/app.hpp>
+#include <cocaine/exceptions.hpp>
+#include <cocaine/api/event.hpp>
+#include <cocaine/api/stream.hpp>
+#include <cocaine/api/service.hpp>
 
 #include <elliptics/interface.h>
 #include <elliptics/srw.h>
@@ -137,7 +141,7 @@
 
 class dnet_sink_t: public cocaine::logging::logger_t {
 	public:
-		dnet_sink_t(struct dnet_session *sess, cocaine::logging::priorities &prio):
+		dnet_sink_t(struct dnet_session *sess, cocaine::logging::priorities prio):
 		m_s(sess), m_prio(prio) {
 		}
 
@@ -145,7 +149,7 @@
 			return m_prio;
 		}
 
-		virtual void emit(cocaine::logging::priorities prio, const std::string &app, const std::string& message) const {
+		virtual void emit(cocaine::logging::priorities prio, const std::string &app, const std::string& message) {
 			int level = DNET_LOG_NOTICE;
 			if (prio == cocaine::logging::debug)
 				level = DNET_LOG_DEBUG;
@@ -170,14 +174,8 @@
 class dnet_upstream_t: public cocaine::api::stream_t
 {
 	public:
-<<<<<<< HEAD
 		dnet_upstream_t(struct dnet_session *session, struct dnet_net_state *state, struct dnet_cmd *cmd,
-				const std::string &event):
-=======
-		dnet_job_t(struct dnet_session *session, struct dnet_net_state *state, struct dnet_cmd *cmd, uint64_t sph_flags,
-				const std::string &app, const std::string& event, const cocaine::blob_t& blob):
-		cocaine::engine::job_t(event, blob),
->>>>>>> 52cf86b4
+				const std::string &event, uint64_t sph_flags):
 		m_completed(false),
 		m_name(event),
        		m_s(session),
@@ -187,14 +185,7 @@
        		m_error(0) {
 		}
 
-<<<<<<< HEAD
 		~dnet_upstream_t() {
-			int err = dnet_send_reply(m_state, &m_cmd, m_res.data(), m_res.size(), 1);
-			if (!err) {
-				m_cmd.flags |= DNET_FLAGS_NEED_ACK;
-				dnet_send_ack(m_state, &m_cmd, m_error);
-=======
-		~dnet_job_t() {
 			if (m_sph_flags & DNET_SPH_FLAGS_SRC_BLOCK) {
 				if (m_res.size()) {
 					m_cmd.flags &= ~DNET_FLAGS_NEED_ACK;
@@ -203,24 +194,23 @@
 					m_cmd.flags |= DNET_FLAGS_NEED_ACK;
 					dnet_send_ack(m_state, &m_cmd, m_error);
 				}
->>>>>>> 52cf86b4
 			}
 
 			dnet_state_put(m_state);
 		}
 
-		virtual void react(const cocaine::engine::events::chunk& event) {
+		virtual void push(const char *chunk, size_t size) {
 			boost::mutex::scoped_lock guard(m_lock);
-			m_res.insert(m_res.end(), (char *)event.message.data(), (char *)event.message.data() + event.message.size());
+			m_res.insert(m_res.end(), chunk, chunk + size);
 
 			std::ostringstream msg;
-			msg << "received reply chunk: size: " << event.message.size() << ", data: '" << event.message.data() << "', " <<
+			msg << "received reply chunk: size: " << size << ", data: '" << chunk << "', " <<
 				"accumulated-reply-size: " << m_res.size() << std::endl;
 
 			srw_log log(m_s, DNET_LOG_NOTICE, "app/" + m_name, msg.str());
 		}
 
-		virtual void react(const cocaine::engine::events::choke& ) {
+		virtual void close(void) {
 			srw_log log(m_s, DNET_LOG_NOTICE, "app/" + m_name, "job completed, data size: " +
 					boost::lexical_cast<std::string>(m_res.size()));
 
@@ -228,9 +218,9 @@
 				reply(true, NULL, 0);
 		}
 
-		virtual void react(const cocaine::engine::events::error& event) {
-			m_error = -event.code;
-			srw_log log(m_s, DNET_LOG_ERROR, "app/" + m_name, event.message + ": " + boost::lexical_cast<std::string>(event.code));
+		virtual void error(cocaine::error_code code, const std::string &message) {
+			m_error = -code;
+			srw_log log(m_s, DNET_LOG_ERROR, "app/" + m_name, message + ": " + boost::lexical_cast<std::string>(code));
 		}
 
 		void reply(bool completed, const char *reply, size_t size) {
@@ -272,89 +262,13 @@
 		int m_error;
 };
 
-<<<<<<< HEAD
 typedef boost::shared_ptr<dnet_upstream_t> dnet_shared_upstream_t;
-
-class app_watcher {
-	public:
-		app_watcher(cocaine::context_t &ctx, const std::string &app) :
-		m_need_exit(false) {
-			m_app.reset(new cocaine::app_t(ctx, app));
-			m_app->start();
-
-			m_thread = boost::thread(&app_watcher::process, this);
-		}
-
-		~app_watcher() {
-			boost::mutex::scoped_lock guard(m_lock);
-			m_need_exit = true;
-			m_cond.notify_one();
-			guard.unlock();
-
-			m_thread.join();
-		}
-
-		void push(dnet_shared_job_t job) {
-			boost::mutex::scoped_lock guard(m_lock);
-
-			m_jobs.push_back(job);
-			m_cond.notify_one();
-		}
-
-		std::string info() {
-			return Json::FastWriter().write(m_app->info());
-		}
-
-	private:
-		bool m_need_exit;
-		boost::condition m_cond;
-		boost::mutex m_lock;
-		std::deque<dnet_shared_job_t> m_jobs;
-		boost::thread m_thread;
-		std::auto_ptr<cocaine::app_t> m_app;
-
-		void process() {
-			while (!m_need_exit) {
-
-				boost::mutex::scoped_lock guard(m_lock);
-				if (m_jobs.empty()) {
-					m_cond.wait(guard);
-				}
-
-				if (m_need_exit)
-					break;
-
-				if (!m_jobs.empty()) {
-					dnet_shared_job_t job = m_jobs.front();
-					m_jobs.pop_front();
-					guard.unlock();
-
-					m_app->enqueue(job, cocaine::engine::mode::blocking);
-				}
-			}
-		}
-
-};
-
-typedef std::map<std::string, boost::shared_ptr<app_watcher> > eng_map_t;
-=======
-typedef boost::shared_ptr<dnet_job_t> dnet_shared_job_t;
 typedef std::map<std::string, boost::shared_ptr<cocaine::app_t> > eng_map_t;
->>>>>>> 52cf86b4
-typedef std::map<int, dnet_shared_job_t> jobs_map_t;
+typedef std::map<int, dnet_shared_upstream_t> jobs_map_t;
 
 namespace {
 	cocaine::logging::priorities dnet_log_level_to_prio(int level) {
-		cocaine::logging::priorities prio = cocaine::logging::ignore;
-		if (level == DNET_LOG_DEBUG)
-			prio = cocaine::logging::debug;
-		else if (level == DNET_LOG_INFO)
-			prio = cocaine::logging::info;
-		else if (level == DNET_LOG_NOTICE)
-			prio = cocaine::logging::info;
-		else if (level == DNET_LOG_ERROR)
-			prio = cocaine::logging::error;
-
+		cocaine::logging::priorities prio = (cocaine::logging::priorities)level;
 		return prio;
 	}
 }
@@ -362,11 +276,16 @@
 class srw {
 	public:
 		srw(struct dnet_session *sess, const std::string &config) : m_s(sess),
-		m_ctx(config, new dnet_sink_t(m_s, dnet_log_level_to_prio(sess->node->log->log_level))) {
+		m_ctx(config, std::unique_ptr<dnet_sink_t>(new dnet_sink_t(m_s, dnet_log_level_to_prio(sess->node->log->log_level)))) {
+		//m_ctx(config, "core") {
 			atomic_set(&m_src_key, 1);
+
+			m_cocaine_logger = cocaine::api::service(m_ctx, "logging");
+			m_cocaine_logger->run();
 		}
 
 		~srw() {
+			m_cocaine_logger->terminate();
 			/* no need to iterate over engines, its destructor automatically stops it */
 #if 0
 			for (eng_map_t::iterator it = m_map.begin(); it != m_map.end(); ++it) {
@@ -406,13 +325,14 @@
 				boost::mutex::scoped_lock guard(m_lock);
 				eng_map_t::iterator it = m_map.find(app);
 				if (it == m_map.end()) {
-					boost::shared_ptr<cocaine::app_t> eng(new cocaine::app_t(m_ctx, app));
+					boost::shared_ptr<cocaine::app_t> eng(new cocaine::app_t(m_ctx, app, app));
 					eng->start();
 
 					m_map.insert(std::make_pair(app, eng));
 					dnet_log(m_s->node, DNET_LOG_INFO, "%s: sph: %s: %s: started\n", id_str, sph_str, event.c_str());
 				} else {
-					dnet_log(m_s->node, DNET_LOG_INFO, "%s: sph: %s: %s: was already started\n", id_str, sph_str, event.c_str());
+					dnet_log(m_s->node, DNET_LOG_INFO, "%s: sph: %s: %s: was already started\n",
+							id_str, sph_str, event.c_str());
 				}
 			} else if (ev == "stop-task") {
 				boost::mutex::scoped_lock guard(m_lock);
@@ -458,8 +378,8 @@
 					memcpy(sph->src.id, cmd->id.id, sizeof(sph->src.id));
 				}
 
-				dnet_shared_job_t job(boost::make_shared<dnet_job_t>(m_s, st, cmd, (long)sph->flags, app, ev,
-						cocaine::blob_t((const char *)sph, total_size(sph) + sizeof(struct sph))));
+				cocaine::api::event_t cevent(event);
+				dnet_shared_upstream_t upstream(boost::make_shared<dnet_upstream_t>(m_s, st, cmd, event, (uint64_t)sph->flags));
 
 				boost::mutex::scoped_lock guard(m_lock);
 				eng_map_t::iterator it = m_map.find(app);
@@ -468,24 +388,14 @@
 					return -ENOENT;
 				}
 
-<<<<<<< HEAD
-				dnet_shared_upstream_t upstream(boost::make_shared<dnet_upstream_t>(m_s, st, cmd, event));
-
-				cocaine::api::event_t cevent(event);
 				boost::shared_ptr<cocaine::api::stream_t> stream = it->second->enqueue(cevent, upstream);
 
+				if (sph->flags & DNET_SPH_FLAGS_SRC_BLOCK)
+					m_jobs.insert(std::make_pair((int)sph->src_key, upstream));
+
+				guard.unlock();
+
 				stream->push((const char *)sph, total_size(sph) + sizeof(struct sph));
-
-				if (sph->flags & DNET_SPH_FLAGS_SRC_BLOCK)
-					m_jobs.insert(std::make_pair(sph->src_key, upstream));
-=======
-				if (sph->flags & DNET_SPH_FLAGS_SRC_BLOCK)
-					m_jobs.insert(std::make_pair((int)sph->src_key, job));
->>>>>>> 52cf86b4
-
-				guard.unlock();
-
-				it->second->enqueue(job, cocaine::engine::mode::normal);
 
 				dnet_log(m_s->node, DNET_LOG_INFO, "%s: sph: %s: %s: started: job: %d, total-size: %zd, block: %d\n",
 						id_str, sph_str, event.c_str(),
@@ -507,6 +417,7 @@
 		eng_map_t			m_map;
 		jobs_map_t			m_jobs;
 		atomic_t			m_src_key;
+		cocaine::api::category_traits<cocaine::api::service_t>::ptr_type m_cocaine_logger;
 
 		std::string dnet_get_event(const struct sph *sph, const char *data) {
 			return std::string(data, sph->event_size);
