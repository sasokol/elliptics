Source: elliptics
Section: net
Priority: optional
Maintainer: Evgeniy Polyakov <zbr@ioremap.net>
<<<<<<< HEAD
Build-Depends: debhelper (>= 7), autotools-dev, eblob (>= 0.17.1), libboost-dev, libboost-program-options-dev, libboost-iostreams-dev, libboost-thread-dev, python-dev, libboost-python-dev, autoconf (>= 2.52), libtool, automake, libcocaine-dev (>= 0.8.3-0), smack (>= 0.5.0), cdbs
=======
Build-Depends: debhelper (>= 7.0.50~),
               eblob (>= 0.16.10),
               libboost-dev,
               libboost-program-options-dev,
               libboost-iostreams-dev,
               libboost-thread-dev,
               python-dev,
               libboost-python-dev,
               libcocaine-dev (>= 0.8.3-0),
               smack (>= 0.4.0),
               cmake (>= 2.6)
>>>>>>> 85003b32
Standards-Version: 3.8.0
Homepage: http://www.ioremap.net/projects/elliptics

Package: elliptics
Architecture: any
<<<<<<< HEAD
Depends: ${shlibs:Depends}, ${misc:Depends}, eblob (>= 0.17.1), elliptics-client, smack (>= 0.5.0), cocaine-generic-slave, libcocaine-core1
=======
Depends: ${shlibs:Depends}, ${misc:Depends}, eblob (>= 0.16.10), smack (>= 0.4.0), cocaine-generic-slave, libcocaine-core1
>>>>>>> 85003b32
Replaces: elliptics-2.10, srw
Provides: elliptics-2.10
Description: Distributed hash table storage
 Elliptics network is a fault tolerant distributed hash table object storage.

<<<<<<< HEAD
Package: elliptics-client
Architecture: any
Depends: ${shlibs:Depends}, ${misc:Depends}
Description: Distributed hash table storage (includes)
 Elliptics network is a fault tolerant distributed hash table object storage.

Package: elliptics-dbg
Architecture: any
Depends: ${shlibs:Depends}, ${misc:Depends} elliptics
=======
Package: elliptics-dbg
Section: debug
Priority: extra
Architecture: any
Depends: ${binary:Version}, ${misc:Depends}
>>>>>>> 85003b32
Replaces: elliptics-dbg-2.10, srw-dbg
Provides: elliptics-dbg-2.10
Description: Distributed hash table storage (debug files)
 Elliptics network is a fault tolerant distributed hash table object storage.

Package: elliptics-dev
Architecture: any
Depends: elliptics
Description: Distributed hash table storage (includes)
 Elliptics network is a fault tolerant distributed hash table object storage.
<|MERGE_RESOLUTION|>--- conflicted
+++ resolved
@@ -2,11 +2,9 @@
 Section: net
 Priority: optional
 Maintainer: Evgeniy Polyakov <zbr@ioremap.net>
-<<<<<<< HEAD
-Build-Depends: debhelper (>= 7), autotools-dev, eblob (>= 0.17.1), libboost-dev, libboost-program-options-dev, libboost-iostreams-dev, libboost-thread-dev, python-dev, libboost-python-dev, autoconf (>= 2.52), libtool, automake, libcocaine-dev (>= 0.8.3-0), smack (>= 0.5.0), cdbs
-=======
 Build-Depends: debhelper (>= 7.0.50~),
-               eblob (>= 0.16.10),
+               cdbs,
+               eblob (>= 0.17.1),
                libboost-dev,
                libboost-program-options-dev,
                libboost-iostreams-dev,
@@ -14,25 +12,19 @@
                python-dev,
                libboost-python-dev,
                libcocaine-dev (>= 0.8.3-0),
-               smack (>= 0.4.0),
+               smack (>= 0.5.0),
                cmake (>= 2.6)
->>>>>>> 85003b32
 Standards-Version: 3.8.0
 Homepage: http://www.ioremap.net/projects/elliptics
 
 Package: elliptics
 Architecture: any
-<<<<<<< HEAD
 Depends: ${shlibs:Depends}, ${misc:Depends}, eblob (>= 0.17.1), elliptics-client, smack (>= 0.5.0), cocaine-generic-slave, libcocaine-core1
-=======
-Depends: ${shlibs:Depends}, ${misc:Depends}, eblob (>= 0.16.10), smack (>= 0.4.0), cocaine-generic-slave, libcocaine-core1
->>>>>>> 85003b32
 Replaces: elliptics-2.10, srw
 Provides: elliptics-2.10
 Description: Distributed hash table storage
  Elliptics network is a fault tolerant distributed hash table object storage.
 
-<<<<<<< HEAD
 Package: elliptics-client
 Architecture: any
 Depends: ${shlibs:Depends}, ${misc:Depends}
@@ -42,13 +34,6 @@
 Package: elliptics-dbg
 Architecture: any
 Depends: ${shlibs:Depends}, ${misc:Depends} elliptics
-=======
-Package: elliptics-dbg
-Section: debug
-Priority: extra
-Architecture: any
-Depends: ${binary:Version}, ${misc:Depends}
->>>>>>> 85003b32
 Replaces: elliptics-dbg-2.10, srw-dbg
 Provides: elliptics-dbg-2.10
 Description: Distributed hash table storage (debug files)
