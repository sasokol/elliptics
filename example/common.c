/*
 * 2008+ Copyright (c) Evgeniy Polyakov <zbr@ioremap.net>
 * All rights reserved.
 *
 * This program is free software; you can redistribute it and/or modify
 * it under the terms of the GNU General Public License as published by
 * the Free Software Foundation; either version 2 of the License, or
 * (at your option) any later version.
 *
 * This program is distributed in the hope that it will be useful,
 * but WITHOUT ANY WARRANTY; without even the implied warranty of
 * MERCHANTABILITY or FITNESS FOR A PARTICULAR PURPOSE.  See the
 * GNU General Public License for more details.
 */

#include <sys/types.h>
#include <sys/stat.h>
#include <sys/socket.h>
#include <sys/time.h>
#include <sys/syscall.h>

#include <ctype.h>
#include <fcntl.h>
#include <errno.h>
#include <pthread.h>
#include <stdio.h>
#include <stdlib.h>
#include <string.h>
#include <syslog.h>
#include <time.h>
#include <unistd.h>

#include <netinet/in.h>

#include <elliptics/packet.h>
#include <elliptics/interface.h>

#include "common.h"

#define DNET_CONF_COMMENT	'#'
#define DNET_CONF_DELIM		'='
#define DNET_CONF_TIME_DELIM	'.'

extern __thread uint32_t trace_id;

int dnet_parse_groups(char *value, int **groupsp)
{
	int len = strlen(value), i, num = 0, start = 0, pos = 0;
	char *ptr = value;
	int *groups;

	if (sscanf(value, "auto%d", &num) == 1) {
		*groupsp = NULL;
		return num;
	}

	for (i=0; i<len; ++i) {
		if (value[i] == DNET_CONF_ADDR_DELIM)
			start = 0;
		else if (!start) {
			start = 1;
			num++;
		}
	}

	if (!num) {
		fprintf(stderr, "no groups found\n");
		return -ENOENT;
	}

	groups = malloc(sizeof(int) * num);
	if (!groups)
		return -ENOMEM;

	memset(groups, 0, num * sizeof(int));

	start = 0;
	for (i=0; i<len; ++i) {
		if (value[i] == DNET_CONF_ADDR_DELIM) {
			value[i] = '\0';
			if (start) {
				groups[pos] = atoi(ptr);
				pos++;
				start = 0;
			}
		} else if (!start) {
			ptr = &value[i];
			start = 1;
		}
	}

	if (start) {
		groups[pos] = atoi(ptr);
		pos++;
	}

	*groupsp = groups;
	return pos;
}

void dnet_common_log(void *priv, int level, const char *msg)
{
	char str[64];
	struct tm tm;
	struct timeval tv;
	FILE *stream = priv;

	if (!stream)
		stream = stdout;

	gettimeofday(&tv, NULL);
	localtime_r((time_t *)&tv.tv_sec, &tm);
	strftime(str, sizeof(str), "%F %R:%S", &tm);

	fprintf(stream, "%s.%06lu %ld/%4d %1d: %s", str, tv.tv_usec, dnet_get_id(), getpid(), level, msg);
	fflush(stream);
}

void dnet_syslog(void *priv __attribute__ ((unused)), int level, const char *msg)
{
	int prio = LOG_DEBUG;
	char str[64];
	struct tm tm;
	struct timeval tv;

	if (level == DNET_LOG_ERROR)
		prio = LOG_ERR;
	if (level == DNET_LOG_INFO)
		prio = LOG_INFO;

	gettimeofday(&tv, NULL);
	localtime_r((time_t *)&tv.tv_sec, &tm);
	strftime(str, sizeof(str), "%F %R:%S", &tm);

<<<<<<< HEAD
	if (trace_id)
		snprintf(trace_str, sizeof(trace_str), "[%u] ", trace_id&~DNET_TRACE_BIT);

	syslog(prio, "%s%s.%06lu %ld/%4d %1x: %s", trace_str, str, tv.tv_usec, dnet_get_id(), getpid(), level, msg);
=======
	syslog(prio, "%s.%06lu %ld/%4d %1x: %s", str, tv.tv_usec, dnet_get_id(), getpid(), level, msg);
>>>>>>> dbad4f0f
}

int dnet_common_add_remote_addr(struct dnet_node *n, char *orig_addr)
{
	char *a;
	char *addr, *p;
	int added = 0, err;
	char auto_str[] = "autodiscovery:";
	int auto_len = strlen(auto_str);
	int remote_port, remote_family;

	if (!orig_addr)
		return 0;

	a = strdup(orig_addr);
	if (!a) {
		err = -ENOMEM;
		goto err_out_exit;
	}

	addr = a;

	while (addr) {
		int autodescovery = 0;

		p = strchr(addr, ' ');
		if (p)
			*p++ = '\0';

		if (!strncmp(addr, auto_str, auto_len)) {
			addr[auto_len - 1] = '\0';
			addr += auto_len;
			autodescovery = 1;
		}

		err = dnet_parse_addr(addr, &remote_port, &remote_family);
		if (err) {
			dnet_log_raw(n, DNET_LOG_ERROR, "Failed to parse addr '%s': %d.\n", addr, err);
			goto next;
		}

		if (autodescovery) {
			err = dnet_discovery_add(n, addr, remote_port, remote_family);
			if (err)
				goto next;
		} else {
			err = dnet_add_state(n, addr, remote_port, remote_family, 0);
			if (err)
				goto next;
		}

		added++;

		if (!p)
			break;

next:
		addr = p;

		while (addr && *addr && isspace(*addr))
			addr++;
	}

	free(a);

	if (!added) {
		err = 0;
		dnet_log_raw(n, DNET_LOG_ERROR, "No remote addresses added. Continue to work though.\n");
		goto err_out_exit;
	}

	return 0;

err_out_exit:
	return err;
}

int dnet_common_prepend_data(struct timespec *ts, uint64_t size, void *buf, int *bufsize)
{
	void *orig = buf;
	struct dnet_common_embed *e = buf;
	uint64_t *edata = (uint64_t *)e->data;

	if (*bufsize < (int)(sizeof(struct dnet_common_embed) + sizeof(uint64_t)) * 2)
		return -ENOBUFS;

	e->size = sizeof(uint64_t) * 2;
	e->type = DNET_FCGI_EMBED_TIMESTAMP;
	e->flags = 0;
	dnet_common_convert_embedded(e);

	edata[0] = dnet_bswap64(ts->tv_sec);
	edata[1] = dnet_bswap64(ts->tv_nsec);

	buf += sizeof(struct dnet_common_embed) + sizeof(uint64_t) * 2;

	e = buf;
	e->size = size;
	e->type = DNET_FCGI_EMBED_DATA;
	e->flags = 0;
	dnet_common_convert_embedded(e);

	buf += sizeof(struct dnet_common_embed);

	*bufsize = buf - orig;
	return 0;
}

#define dnet_map_log(n, level, fmt, a...) do { if ((n)) dnet_log_raw((n), level, fmt, ##a); else fprintf(stderr, fmt, ##a); } while (0)

int dnet_map_history(struct dnet_node *n, char *file, struct dnet_history_map *map)
{
	int err;
	struct stat st;

	map->fd = open(file, O_RDWR | O_CLOEXEC);
	if (map->fd < 0) {
		err = -errno;
		dnet_map_log(n, DNET_LOG_ERROR, "Failed to open history file '%s': %s [%d].\n",
				file, strerror(errno), errno);
		goto err_out_exit;
	}

	err = fstat(map->fd, &st);
	if (err) {
		err = -errno;
		dnet_map_log(n, DNET_LOG_ERROR, "Failed to stat history file '%s': %s [%d].\n",
				file, strerror(errno), errno);
		goto err_out_close;
	}

	if (st.st_size % (int)sizeof(struct dnet_history_entry)) {
		dnet_map_log(n, DNET_LOG_ERROR, "Corrupted history file '%s', "
				"its size %llu must be multiple of %zu.\n",
				file, (unsigned long long)st.st_size,
				sizeof(struct dnet_history_entry));
		err = -EINVAL;
		goto err_out_close;
	}
	map->size = st.st_size;

	map->ent = mmap(NULL, map->size, PROT_READ | PROT_WRITE, MAP_SHARED, map->fd, 0);
	if (map->ent == MAP_FAILED) {
		err = -errno;
		dnet_map_log(n, DNET_LOG_ERROR, "Failed to mmap history file '%s': %s [%d].\n",
				file, strerror(errno), errno);
		goto err_out_close;
	}

	map->num = map->size / sizeof(struct dnet_history_entry);

	dnet_map_log(n, DNET_LOG_NOTICE, "Mapped %ld entries in '%s'.\n", map->num, file);

	return 0;

err_out_close:
	close(map->fd);
err_out_exit:
	return err;
}

void dnet_unmap_history(struct dnet_node *n __attribute((unused)), struct dnet_history_map *map)
{
	munmap(map->ent, map->size);
	close(map->fd);
}

int dnet_background(void)
{
	pid_t pid;
	int fd;

	pid = fork();
	if (pid == -1) {
		fprintf(stderr, "Failed to fork to background: %s.\n", strerror(errno));
		return -1;
	}

	if (pid != 0) {
		printf("Daemon pid: %d.\n", pid);
		exit(0);
	}

	setsid();

	close(0);
	close(1);
	close(2);

	fd = open("/dev/null", O_RDWR);
	if (fd < 0) {
		fd = -errno;
		fprintf(stderr, "Can not open /dev/null: %d\n", fd);
		exit(fd);
	}

	dup2(fd, 0);
	dup2(fd, 1);
	dup2(fd, 2);

	return 0;
}
<|MERGE_RESOLUTION|>--- conflicted
+++ resolved
@@ -101,6 +101,7 @@
 void dnet_common_log(void *priv, int level, const char *msg)
 {
 	char str[64];
+	char trace_str[64] = "";
 	struct tm tm;
 	struct timeval tv;
 	FILE *stream = priv;
@@ -112,7 +113,10 @@
 	localtime_r((time_t *)&tv.tv_sec, &tm);
 	strftime(str, sizeof(str), "%F %R:%S", &tm);
 
-	fprintf(stream, "%s.%06lu %ld/%4d %1d: %s", str, tv.tv_usec, dnet_get_id(), getpid(), level, msg);
+	if (trace_id)
+		snprintf(trace_str, sizeof(trace_str), "[%u] ", trace_id&~DNET_TRACE_BIT);
+
+	fprintf(stream, "%s%s.%06lu %ld/%4d %1d: %s", trace_str, str, tv.tv_usec, dnet_get_id(), getpid(), level, msg);
 	fflush(stream);
 }
 
@@ -120,6 +124,7 @@
 {
 	int prio = LOG_DEBUG;
 	char str[64];
+	char trace_str[64] = "";
 	struct tm tm;
 	struct timeval tv;
 
@@ -132,14 +137,10 @@
 	localtime_r((time_t *)&tv.tv_sec, &tm);
 	strftime(str, sizeof(str), "%F %R:%S", &tm);
 
-<<<<<<< HEAD
 	if (trace_id)
 		snprintf(trace_str, sizeof(trace_str), "[%u] ", trace_id&~DNET_TRACE_BIT);
 
 	syslog(prio, "%s%s.%06lu %ld/%4d %1x: %s", trace_str, str, tv.tv_usec, dnet_get_id(), getpid(), level, msg);
-=======
-	syslog(prio, "%s.%06lu %ld/%4d %1x: %s", str, tv.tv_usec, dnet_get_id(), getpid(), level, msg);
->>>>>>> dbad4f0f
 }
 
 int dnet_common_add_remote_addr(struct dnet_node *n, char *orig_addr)
