/*
 * 2008+ Copyright (c) Evgeniy Polyakov <zbr@ioremap.net>
 * All rights reserved.
 *
 * This program is free software; you can redistribute it and/or modify
 * it under the terms of the GNU General Public License as published by
 * the Free Software Foundation; either version 2 of the License, or
 * (at your option) any later version.
 *
 * This program is distributed in the hope that it will be useful,
 * but WITHOUT ANY WARRANTY; without even the implied warranty of
 * MERCHANTABILITY or FITNESS FOR A PARTICULAR PURPOSE.  See the
 * GNU General Public License for more details.
 */

#define _XOPEN_SOURCE 600

#include <sys/types.h>
#include <sys/stat.h>
#include <sys/socket.h>
#include <sys/mman.h>
#include <sys/wait.h>

#include <assert.h>
#include <ctype.h>
#include <dirent.h>
#include <errno.h>
#include <fcntl.h>
#include <inttypes.h>
#include <pthread.h>
#include <stdio.h>
#include <stdlib.h>
#include <string.h>
#include <unistd.h>

#include <eblob/blob.h>

#include "elliptics/packet.h"
#include "elliptics/interface.h"

#include "backends.h"
#include "common.h"

/*
 * FIXME: __unused is used internally by glibc, so it may cause conflicts.
 */
#ifndef __unused
#define __unused	__attribute__ ((unused))
#endif

#if EBLOB_ID_SIZE != DNET_ID_SIZE
#error "EBLOB_ID_SIZE must be equal to DNET_ID_SIZE" 
#endif


struct eblob_read_params {
	int			fd;
	int			pad;
	uint64_t		offset;
};

static int eblob_read_params_compare(const void *p1, const void *p2)
{
	const struct eblob_read_params *r1 = p1;
	const struct eblob_read_params *r2 = p2;
	int ret;

	ret = r1->fd - r2->fd;
	if (ret != 0)
		return ret;

	if (r1->offset > r2->offset)
		return 1;
	if (r1->offset < r2->offset)
		return -1;

	return 0;
}

struct eblob_backend_config {
	struct eblob_config		data;
	struct eblob_backend		*eblob;

<<<<<<< HEAD
	pthread_mutex_t			last_read_lock;
	int64_t				vm_total;		/* squared in bytes */
	int				random_access;
	int				last_read_index;
	struct eblob_read_params	last_reads[100];
};
=======
#if EBLOB_ID_SIZE != DNET_ID_SIZE
#error "EBLOB_ID_SIZE must be equal to DNET_ID_SIZE"
#endif
>>>>>>> dcf4fa14

/* Pre-callback that formats arguments and calls ictl->callback */
static int blob_iterate_callback(struct eblob_disk_control *dc,
		struct eblob_ram_control *rctl __unused,
		void *data, void *priv, void *thread_priv __unused)
{
	struct dnet_iterator_ctl *ictl = priv;
	struct dnet_ext_list elist;
	uint64_t size;
	int err;

	assert(dc != NULL);
	assert(data != NULL);

	size = dc->data_size;
	dnet_ext_list_init(&elist);

	/* If it's an extended record - extract header, move data pointer */
	if (dc->flags & BLOB_DISK_CTL_USR1) {
		err = dnet_ext_list_extract((void *)&data, &size, &elist,
				DNET_EXT_DONT_FREE_ON_DESTROY);
		if (err != 0)
			goto err;
	}

	err = ictl->callback(ictl->callback_private, (struct dnet_raw_id *)&dc->key,
			data, size, &elist);

err:
	dnet_ext_list_destroy(&elist);
	return err;
}

/* Eblob-specific data/metadata iterator */
static int blob_iterate(struct eblob_backend_config *c, struct dnet_iterator_ctl *ictl)
{
	/* Sanity */
	assert(c != NULL);
	assert(ictl != NULL);

	/* Init iterator config */
	struct eblob_backend *b = c->eblob;
	struct eblob_iterate_control eictl = {
		.priv = ictl,
		.b = b,
		.log = c->data.log,
		.flags = EBLOB_ITERATE_FLAGS_ALL | EBLOB_ITERATE_READONLY,
		.iterator_cb = {
			.iterator = blob_iterate_callback,
		},
	};

	return eblob_iterate(b, &eictl);
}

static int blob_write_ll(struct eblob_backend_config *c, void *state __unused,
		struct dnet_cmd *cmd __unused, void *data, struct dnet_ext_list *elist)
{
	int err;
	struct dnet_io_attr *io = data;
	struct eblob_write_control wc = { .data_fd = -1 }, wc2;
	struct eblob_key key;
	uint64_t flags = 0;
	static const size_t ehdr_size = sizeof(struct dnet_ext_list_hdr);
	int combined = 0;

	dnet_backend_log(DNET_LOG_NOTICE, "%s: EBLOB: blob-write: WRITE: start: offset: %llu, size: %llu, ioflags: %x, type: %d.\n",
		dnet_dump_id_str(io->id), (unsigned long long)io->offset, (unsigned long long)io->size, io->flags, io->type);

	dnet_convert_io_attr(io);

	data += sizeof(struct dnet_io_attr);

	if (io->flags & DNET_IO_FLAGS_COMPRESS)
		flags |= BLOB_DISK_CTL_COMPRESS;

	if (io->flags & DNET_IO_FLAGS_APPEND)
		flags |= BLOB_DISK_CTL_APPEND;

	if (io->flags & DNET_IO_FLAGS_OVERWRITE)
		flags |= BLOB_DISK_CTL_OVERWRITE;

	if (io->flags & DNET_IO_FLAGS_NOCSUM)
		flags |= BLOB_DISK_CTL_NOCSUM;

	memcpy(key.id, io->id, EBLOB_ID_SIZE);

	/*
	 * Use extended format for new writes and keys already in new format.
	 */
	err = eblob_read_return(c->eblob, &key, io->type, EBLOB_READ_NOCSUM, &wc2);
	if (err == 0 && (wc2.flags & BLOB_DISK_CTL_USR1)) { /* Update */
		flags |= BLOB_DISK_CTL_USR1;
		if (elist != NULL) {
			struct dnet_ext_list_hdr ehdr;

			/* Copy data from elist to ehdr */
			dnet_ext_list_to_hdr(elist, &ehdr);
			/* Update extended header */
			dnet_ext_hdr_write(&ehdr, wc2.data_fd, wc2.offset);
			/* Move offset past extended header */
			io->offset += ehdr_size;
			if (io->flags & DNET_IO_FLAGS_COMMIT)
				io->num += sizeof(struct dnet_ext_list_hdr);
		}
	} else if (err == -ENOENT) { /* New record */
		flags |= BLOB_DISK_CTL_USR1;
		if (io->offset != 0) {
			/* TODO: Think of something sophisticated */
			err = -ERANGE;
			goto err_out_exit;
		}
		if (elist != NULL) {
			err = dnet_ext_list_combine(&data, &io->size, elist);
			if (err)
				goto err_out_exit;
			combined = 1;
		}
	} else { /* Error */
		goto err_out_exit;
	}

	if ((io->type == EBLOB_TYPE_META) && !(io->flags & DNET_IO_FLAGS_META)) {
		dnet_backend_log(DNET_LOG_ERROR, "%s: EBLOB: blob-write: meta-check: COLUMN %d IS RESERVED FOR METADATA\n",
			dnet_dump_id_str(io->id), io->type);
		err = -EPERM;
		goto err_out_exit;
	}

	if (io->flags & DNET_IO_FLAGS_PREPARE) {
		wc.offset = 0;
		wc.size = io->num;
		wc.flags = flags;
		wc.type = io->type;

		err = eblob_write_prepare(c->eblob, &key, &wc);
		if (err) {
			dnet_backend_log(DNET_LOG_ERROR, "%s: EBLOB: blob-write: eblob_write_prepare: size: %llu: type: %d: %s %d\n",
				dnet_dump_id_str(io->id), (unsigned long long)io->num, io->type, strerror(-err), err);
			goto err_out_exit;
		}

		dnet_backend_log(DNET_LOG_NOTICE, "%s: EBLOB: blob-write: eblob_write_prepare: size: %llu: type: %d: Ok\n",
			dnet_dump_id_str(io->id), (unsigned long long)io->num, io->type);
	}

	if (io->size) {
		if (io->flags & DNET_IO_FLAGS_PLAIN_WRITE) {
			err = eblob_plain_write(c->eblob, &key, data, io->offset, io->size, io->type);
		} else {
			err = eblob_write_return(c->eblob, &key, data, io->offset, io->size, flags, io->type, &wc);
		}

		if (err) {
			dnet_backend_log(DNET_LOG_ERROR, "%s: EBLOB: blob-write: WRITE: %d: %s\n",
				dnet_dump_id_str(io->id), err, strerror(-err));
			goto err_out_exit;
		}

		dnet_backend_log(DNET_LOG_NOTICE, "%s: EBLOB: blob-write: WRITE: Ok: offset: %llu, size: %llu, type: %d.\n",
			dnet_dump_id_str(io->id), (unsigned long long)io->offset, (unsigned long long)io->size, io->type);
	}

	if (io->flags & DNET_IO_FLAGS_COMMIT) {
		wc.offset = 0;
		wc.size = io->num;
		wc.flags = flags;
		wc.type = io->type;

		err = eblob_write_commit(c->eblob, &key, NULL, 0, &wc);
		if (err) {
			dnet_backend_log(DNET_LOG_ERROR, "%s: EBLOB: blob-write: eblob_write_commit: size: %llu: type: %d: %s %d\n",
				dnet_dump_id_str(io->id), (unsigned long long)io->num, io->type, strerror(-err), err);
			goto err_out_exit;
		}

		dnet_backend_log(DNET_LOG_NOTICE, "%s: EBLOB: blob-write: eblob_write_commit: size: %llu: type: %d: Ok\n",
			dnet_dump_id_str(io->id), (unsigned long long)io->num, io->type);
	}

	if (!err && wc.data_fd == -1) {
		err = eblob_read_nocsum(c->eblob, &key, &wc.data_fd, &wc.offset, &wc.size, io->type);
		if (err < 0) {
			dnet_backend_log(DNET_LOG_ERROR, "%s: EBLOB: blob-write: eblob_read: "
					"size: %llu: type: %d: %s %d\n",
				dnet_dump_id_str(io->id), (unsigned long long)io->num, io->type, strerror(-err), err);
			goto err_out_exit;
		}

		/* data is compressed, but we only care about header */
		if (err == 1) {
			err = 0;
		}
	}

	if (io->flags & DNET_IO_FLAGS_WRITE_NO_FILE_INFO) {
		cmd->flags |= DNET_FLAGS_NEED_ACK;
		err = 0;
		goto err_out_exit;
	}

	err = dnet_send_file_info(state, cmd, wc.data_fd, wc.offset, wc.size);
	if (err) {
		dnet_backend_log(DNET_LOG_ERROR, "%s: EBLOB: blob-write: dnet_send_file_info: "
				"fd: %d, offset: %llu, size: %llu: type: %d: %s %d\n",
			dnet_dump_id_str(io->id), wc.data_fd,(unsigned long long)wc.offset,
			(unsigned long long)wc.size, io->type, strerror(-err), err);
		goto err_out_exit;
	}

err_out_exit:
	if (combined != 0)
		free(data);
	return err;
}

__attribute__((deprecated))
static int blob_write(struct eblob_backend_config *c, void *state,
		struct dnet_cmd *cmd, void *data)
{
	return blob_write_ll(c, state, cmd, data, NULL);
}

/*!
 * Write data along with timestamp extension
 */
static int blob_write_timestamp(struct eblob_backend_config *c, void *state,
		struct dnet_cmd *cmd, void *data)
{
	struct dnet_ext_list elist;
	int err;

	dnet_ext_list_init(&elist);
	dnet_ext_io_to_list(data, &elist);
	err = blob_write_ll(c, state, cmd, data, &elist);
	dnet_ext_list_destroy(&elist);

	return err;
}

static int blob_read_ll(struct eblob_backend_config *c, void *state,
		struct dnet_cmd *cmd, void *data, int last, struct dnet_ext_list *elist)
{
	struct dnet_io_attr *io = data;
	struct eblob_backend *b = c->eblob;
	struct eblob_key key;
	struct eblob_write_control wc;
	uint64_t offset, size = 0;
	char *read_data = NULL;
<<<<<<< HEAD
	int fd, err, on_close = 0;
=======
	int csum, err, fd, free_data = 1;
>>>>>>> dcf4fa14

	dnet_convert_io_attr(io);

	memcpy(key.id, io->id, EBLOB_ID_SIZE);

	csum = !(io->flags & DNET_IO_FLAGS_NOCSUM);
	err = eblob_read_return(b, &key, io->type, csum, &wc);
	if (err < 0) {
		dnet_backend_log(DNET_LOG_ERROR, "%s: EBLOB: blob-read-fd: READ: %d: %s\n",
			dnet_dump_id_str(io->id), err, strerror(-err));
		goto err_out_exit;
	} else {
		/* FIXME: Can be speeded up by introducing eblob_read_data_return() */
		err = eblob_read_data(b, &key, io->offset, &read_data, &size, io->type);
		if (err) {
			dnet_backend_log(DNET_LOG_ERROR, "%s: EBLOB: blob-read-data: READ: %d: %s\n",
				dnet_dump_id_str(io->id), err, strerror(-err));
			goto err_out_exit;
		}

		offset = 0; /* to shut up compiler - offset is not used when there is data */
		fd = -1;
	}

	if (elist != NULL && (wc.flags & BLOB_DISK_CTL_USR1) != 0) {
		err = dnet_ext_list_extract((void *)&read_data, (uint64_t *)&size,
				elist, DNET_EXT_FREE_ON_DESTROY);
		if (err != 0)
			goto err_out_free;
		/* It will be done by dnet_ext_list_destroy */
		free_data = 0;
	}

	io->size = size;
	if (size && last)
		cmd->flags &= ~DNET_FLAGS_NEED_ACK;

	if (fd >= 0) {
		struct eblob_read_params *p, *prev;
		int i;

		pthread_mutex_lock(&c->last_read_lock);
		p = &c->last_reads[c->last_read_index];

		if (++c->last_read_index >= (int)ARRAY_SIZE(c->last_reads)) {
			int64_t tmp;
			int64_t mult = 1;
			int64_t mean = 0;
			int old_ra;

			qsort(c->last_reads, ARRAY_SIZE(c->last_reads), sizeof(struct eblob_read_params), eblob_read_params_compare);

			prev = &c->last_reads[0];
			tmp = prev->offset;

			for (i = 1; i < (int)ARRAY_SIZE(c->last_reads); ++i) {
				p = &c->last_reads[i];

				if (p->fd != prev->fd)
					mult++;

				tmp += p->offset * mult;
				prev = p;
			}

			/* found mean offset */
			mean = tmp / ARRAY_SIZE(c->last_reads);

			/* calculating mean squared error */
			tmp = 0;
			for (i = 0; i < (int)ARRAY_SIZE(c->last_reads); ++i) {
				p = &c->last_reads[i];

				tmp += ((int64_t)p->offset - mean) * ((int64_t)p->offset - mean);
			}
			tmp /= ARRAY_SIZE(c->last_reads);

			/*
			 * tmp and vm_total are squared, so if this check is true,
			 * mean offset difference (error) is more than 25% of RAM
			 */
			old_ra = c->random_access;
			if (tmp > c->vm_total / 16)
				c->random_access = 1;
			else
				c->random_access = 0;

			if (old_ra != c->random_access) {
				dnet_backend_log(DNET_LOG_ERROR, "EBLOB: switch RA %d -> %d, offset MSE: %llu, squared VM total: %llu\n",
						old_ra, c->random_access, (unsigned long long)tmp, (unsigned long long)c->vm_total);
			}

			if (c->random_access) {
				for (i = 0; i < (int)ARRAY_SIZE(c->last_reads); ++i) {
					p = &c->last_reads[i];
					posix_fadvise(p->fd, 0, 0, POSIX_FADV_DONTNEED);
				}
			}

			c->last_read_index = 0;
		}

		p->fd = fd;
		p->offset = offset;
		pthread_mutex_unlock(&c->last_read_lock);
	}

	if (c->random_access)
		on_close = DNET_IO_REQ_FLAGS_CACHE_FORGET;
	err = dnet_send_read_data(state, cmd, io, read_data, fd, offset, on_close);

err_out_free:
	if (free_data)
		free(read_data);
err_out_exit:
	return err;
}

/*!
 * Read data along with ts
 */
static int blob_read_timestamp(struct eblob_backend_config *c, void *state,
		struct dnet_cmd *cmd, void *data, int last)
{
	struct dnet_ext_list elist;
	struct dnet_io_attr *io = data;
	int err;

	dnet_ext_list_init(&elist);
	err = blob_read_ll(c, state, cmd, data, last, &elist);
	dnet_ext_list_to_io(&elist, io);

	dnet_ext_list_destroy(&elist);
	return err;
}

__attribute__((deprecated))
static int blob_read(struct eblob_backend_config *c, void *state,
		struct dnet_cmd *cmd, void *data, int last)
{
	return blob_read_ll(c, state, cmd, data, last, NULL);
}

struct eblob_read_range_priv {
	void			*state;
	struct dnet_cmd		*cmd;
	struct eblob_range_request	*keys;
	uint64_t		keys_size;
	uint64_t		keys_cnt;
	uint32_t		flags;
};

static int blob_cmp_range_request(const void *req1, const void *req2)
{
	return memcmp(((struct eblob_range_request *)(req1))->record_key, ((struct eblob_range_request *)(req2))->record_key, EBLOB_ID_SIZE);
}

static int blob_read_range_callback(struct eblob_range_request *req)
{
	struct eblob_read_range_priv *p = req->priv;
	struct dnet_io_attr io;
	int err;

	if (req->requested_offset > req->record_size) {
		err = 0;
		goto err_out_exit;
	}

	if (!(p->flags & DNET_IO_FLAGS_NODATA)) {
		struct eblob_write_control wc;

		io.flags = 0;
		io.size = req->record_size - req->requested_offset;
		io.offset = req->requested_offset;
		io.type = req->requested_type;

		/* FIXME: This is slow! */
		err = eblob_read_return(req->back, (struct eblob_key *)req->record_key, io.type,
				EBLOB_READ_NOCSUM, &wc);
		if (err)
			goto err_out_exit;

		if (wc.flags & BLOB_DISK_CTL_USR1) {
			struct dnet_ext_list_hdr ehdr;
			struct dnet_ext_list elist;

			err = dnet_ext_hdr_read(&ehdr, req->record_fd, req->record_offset);
			if (err != 0)
				goto err_out_exit;

			dnet_ext_hdr_to_list(&ehdr, &elist);
			dnet_ext_list_to_io(&elist, &io);

			io.offset += sizeof(struct dnet_ext_list_hdr);
			io.size -= sizeof(struct dnet_ext_list_hdr);
		}

		memcpy(io.id, req->record_key, DNET_ID_SIZE);
		memcpy(io.parent, req->end, DNET_ID_SIZE);

		err = dnet_send_read_data(p->state, p->cmd, &io, NULL, req->record_fd,
				req->record_offset + io.offset, 0);
		if (!err)
			req->current_pos++;
	} else {
		req->current_pos++;
		err = 0;
	}

err_out_exit:
	return err;
}

static int blob_del_range_callback(struct eblob_backend_config *c, struct dnet_io_attr *io, struct eblob_range_request *req)
{
	struct eblob_key key;
	int err;

	dnet_backend_log(DNET_LOG_DEBUG, "%s: EBLOB: blob-read-range: DEL\n",dnet_dump_id_str(req->record_key));
	memcpy(key.id, req->record_key, EBLOB_ID_SIZE);
	err = eblob_remove(c->eblob, &key, io->type);
	if (err) {
		dnet_backend_log(DNET_LOG_DEBUG, "%s: EBLOB: blob-read-range: DEL: err: %d\n",dnet_dump_id_str(req->record_key), err);
	}

	return err;
}

static int blob_range_callback(struct eblob_range_request *req)
{
	struct eblob_read_range_priv *p = req->priv;
	int len = 10;
	char start_id[len*2+1], end_id[len*2+1], cur_id[2*len+1];
	int err = 0;

	dnet_dump_id_len_raw(req->start, len, start_id);
	dnet_dump_id_len_raw(req->end, len, end_id);
	dnet_dump_id_len_raw(req->record_key, len, cur_id);

	dnet_backend_log(DNET_LOG_NOTICE, "%s: EBLOB: blob-range: limit: %llu [%llu, %llu]: "
			"start: %s, end: %s: io record/requested: offset: %llu/%llu, size: %llu/%llu, type: %d\n",
			cur_id,
			(unsigned long long)req->current_pos,
			(unsigned long long)req->requested_limit_start, (unsigned long long)req->requested_limit_num,
			start_id, end_id,
			(unsigned long long)req->record_offset, (unsigned long long)req->requested_offset,
			(unsigned long long)req->record_size, (unsigned long long)req->requested_size,
			req->requested_type);

	if (req->requested_offset > req->record_size) {
		err = 0;
		goto err_out_exit;
	}

	if (p->keys_size == p->keys_cnt) {
		/* On first pass allocate 1000, otherwise double allocation size */
		p->keys_size = p->keys_size ? p->keys_size * 2 : 1000;
		p->keys = realloc(p->keys, sizeof(struct eblob_range_request) * p->keys_size);
		if (p->keys == NULL) {
			err = -ENOMEM;
			dnet_backend_log(DNET_LOG_ERROR, "%s: EBLOB: blob-del-range: can't (re-)allocate memory, "
					"new size: %" PRIu64 "\n", cur_id, p->keys_size);
			goto err_out_exit;
		}
	}

	memcpy(&p->keys[p->keys_cnt], req, sizeof(struct eblob_range_request));
	dnet_dump_id_len_raw(p->keys[p->keys_cnt].record_key, len, cur_id);
	dnet_backend_log(DNET_LOG_DEBUG, "%s: count: %llu\n", cur_id, (unsigned long long)(p->keys_cnt));
	p->keys_cnt++;

	if (!err)
		req->current_pos++;
err_out_exit:
	return err;
}

static int blob_read_range(struct eblob_backend_config *c, void *state, struct dnet_cmd *cmd, void *data)
{
	struct eblob_read_range_priv p;
	struct dnet_io_attr *io = data;
	struct eblob_backend *b = c->eblob;
	struct eblob_range_request req;
	uint64_t i, start_from = 0;
	int err;

	memset(&p, 0, sizeof(p));

	p.cmd = cmd;
	p.state = state;
	p.keys = NULL;
	p.keys_size= 0;
	p.keys_cnt = 0;
	p.flags = io->flags;

	dnet_convert_io_attr(io);

	memset(&req, 0, sizeof(req));

	memcpy(req.start, io->id, EBLOB_ID_SIZE);
	memcpy(req.end, io->parent, EBLOB_ID_SIZE);
	req.requested_offset = io->offset;
	req.requested_size = io->size;
	req.requested_limit_start = 0;
	req.requested_limit_num = ~0ULL;
	req.requested_type = io->type;

	req.callback = blob_range_callback;
	req.back = b;
	req.priv = &p;

	err = eblob_read_range(&req);
	if (err) {
		dnet_backend_log(DNET_LOG_ERROR, "%s: EBLOB: blob-read-range: %d: %s\n",
			dnet_dump_id_str(io->id), err, strerror(-err));
		goto err_out_exit;
	}

	if ((cmd->cmd == DNET_CMD_READ_RANGE) && (cmd->flags & DNET_ATTR_SORT)) {
		dnet_backend_log(DNET_LOG_DEBUG, "Sorting keys before sending\n");
		qsort(p.keys, p.keys_cnt, sizeof(struct eblob_range_request), &blob_cmp_range_request);
	}

	if (cmd->cmd == DNET_CMD_READ_RANGE) {
		start_from = io->start;
	}

	for (i = start_from; i < p.keys_cnt; ++i) {
		switch(cmd->cmd) {
			case DNET_CMD_READ_RANGE:
				if ((io->num > 0) && (i >= (io->num + start_from)))
					break;
				dnet_backend_log(DNET_LOG_DEBUG, "%s: EBLOB: blob-read-range: READ\n",dnet_dump_id_str(p.keys[i].record_key));
				err = blob_read_range_callback(&p.keys[i]);
				break;
			case DNET_CMD_DEL_RANGE:
				dnet_backend_log(DNET_LOG_DEBUG, "%s: EBLOB: blob-read-range: DEL\n",dnet_dump_id_str(p.keys[i].record_key));
				err = blob_del_range_callback(c, io, &p.keys[i]);
				break;
		}

		if (err) {
			dnet_backend_log(DNET_LOG_DEBUG, "%s: EBLOB: blob-read-range: err: %d\n",dnet_dump_id_str(p.keys[i].record_key), err);
			goto err_out_exit;
		}
	}

	if (req.current_pos) {
		struct dnet_io_attr r;

		memcpy(&r, io, sizeof(struct dnet_io_attr));
		r.num = req.current_pos - start_from;
		r.offset = r.size = 0;

		err = dnet_send_read_data(state, cmd, &r, NULL, -1, 0, 0);
	}

err_out_exit:
	if (p.keys)
		free(p.keys);

	return err;
}

static int blob_del(struct eblob_backend_config *c, struct dnet_cmd *cmd)
{
	struct eblob_key key;
	int err;

	memcpy(key.id, cmd->id.id, EBLOB_ID_SIZE);

	if (cmd->id.type != -1) {
		err = eblob_remove(c->eblob, &key, cmd->id.type);
	} else {
		err = eblob_remove_all(c->eblob, &key);
	}

	if (err) {
		dnet_backend_log(DNET_LOG_ERROR, "%s: EBLOB: blob-del: REMOVE: type: %d: %d: %s\n",
			dnet_dump_id_str(cmd->id.id), cmd->id.type, err, strerror(-err));
	}

	return err;
}

static int eblob_send(void *state, void *priv, struct dnet_id *id)
{
	struct dnet_node *n = dnet_get_node_from_state(state);
	struct eblob_backend_config *c = priv;
	struct eblob_backend *b = c->eblob;
	uint64_t offset, size;
	struct eblob_key key;
	int *types, types_num, i;
	int err, fd, ret;

	memcpy(key.id, id->id, EBLOB_ID_SIZE);

	if (id->type == -1) {
		types_num = eblob_get_types(b, &types);
		if (types_num < 0) {
			err = types_num;
			goto err_out_exit;
		}
	} else {
		types_num = 1;
		types = &id->type;
	}

	err = -ENOENT;
	for (i = 0; i < types_num; ++i) {
		if (types[i] == EBLOB_TYPE_META)
			continue;

		dnet_backend_log(DNET_LOG_DEBUG, "trying to send type %d\n", types[i]);
		ret = eblob_read(b, &key, &fd, &offset, &size, types[i]);
		if (ret >= 0) {
			struct dnet_io_control ctl;
			void *result = NULL;

			memset(&ctl, 0, sizeof(ctl));

			ctl.fd = fd;
			ctl.local_offset = offset;

			memcpy(&ctl.id, id, sizeof(struct dnet_id));
			ctl.id.type = types[i];

			ctl.io.offset = 0;
			ctl.io.size = size;
			ctl.io.type = types[i];
			ctl.io.flags = 0;

			struct dnet_session *s = dnet_session_create(n);
			dnet_session_set_groups(s, (int *)&id->group_id, 1);

			err = dnet_write_data_wait(s, &ctl, &result);
			if (err < 0) {
				goto err_out_free;
			}
			free(result);
			err = 0;
		}
	}

err_out_free:
	if (id->type == -1)
		free(types);
err_out_exit:
	return err;
}

static int blob_file_info(struct eblob_backend_config *c, void *state, struct dnet_cmd *cmd)
{
	struct eblob_backend *b = c->eblob;
	struct eblob_key key;
	uint64_t offset, size;
	int fd, err;

	memcpy(key.id, cmd->id.id, EBLOB_ID_SIZE);
	err = eblob_read(b, &key, &fd, &offset, &size, cmd->id.type);
	if (err < 0) {
		dnet_backend_log(DNET_LOG_ERROR, "%s: EBLOB: blob-file-info: info-read: %d: %s.\n",
				dnet_dump_id(&cmd->id), err, strerror(-err));
		goto err_out_exit;
	}

	if (size == 0) {
		err = -ENOENT;
		dnet_backend_log(DNET_LOG_INFO, "%s: EBLOB: blob-file-info: info-read: ZERO-SIZE-FILE.\n",
				dnet_dump_id(&cmd->id));
		goto err_out_exit;
	}

	err = dnet_send_file_info(state, cmd, fd, offset, size);

err_out_exit:
	return err;
}

static int blob_bulk_read(struct eblob_backend_config *c, void *state, struct dnet_cmd *cmd, void *data)
{
	int err = -1, ret;
	struct dnet_io_attr *io = data;
	struct dnet_io_attr *ios = io+1;
	uint64_t count = 0;
	uint64_t i;

	dnet_convert_io_attr(io);
	count = io->size / sizeof(struct dnet_io_attr);

	for (i = 0; i < count; i++) {
		ret = blob_read_timestamp(c, state, cmd, &ios[i], i + 1 == count);
		if (!ret)
			err = 0;
		else if (err == -1)
			err = ret;
	}

	return err;
}

static int eblob_backend_checksum(struct dnet_node *n, void *priv, struct dnet_id *id, void *csum, int *csize) {
	struct eblob_backend_config *c = priv;
	struct eblob_backend *b = c->eblob;
	uint64_t offset, size;
	struct eblob_key key;
	int fd, err;

	memcpy(key.id, id->id, EBLOB_ID_SIZE);
	err = eblob_read(b, &key, &fd, &offset, &size, EBLOB_TYPE_DATA);
	if (err < 0) {
		dnet_backend_log(DNET_LOG_ERROR, "%s: EBLOB: blob-checksum: read: type: %d: %d: %s.\n",
							dnet_dump_id_str(id->id), id->type, err, strerror(-err));
		goto err_out_exit;
	}
	err = 0;
	if (!size)
		memset(csum, 0, *csize);
	else
		err = dnet_checksum_fd(n, fd, offset, size, csum, *csize);

err_out_exit:
	return err;
}

static int blob_start_defrag(struct eblob_backend_config *c, struct dnet_cmd *cmd, void *data)
{
	struct dnet_defrag_ctl *ctl = data;
	int err;

	if (cmd->size != sizeof(struct dnet_defrag_ctl)) {
		err = -EPROTO;
		dnet_backend_log(DNET_LOG_ERROR, "DEFRAG: invalid defragmetation request: cmd-size: %llu, must-be: %zu\n",
				(unsigned long long)cmd->size, sizeof(struct dnet_defrag_ctl));
		goto err_out_exit;
	}

	dnet_convert_defrag_ctl(ctl);

	if (ctl->flags & DNET_DEFRAG_FLAGS_STATUS) {
		ctl->status = eblob_defrag_status(c->eblob);
	} else {
		ctl->status = eblob_start_defrag(c->eblob);
	}

	dnet_backend_log(DNET_LOG_INFO, "DEFRAG: defragmetation request: flags: %llx, status: %d\n",
			(unsigned long long)ctl->flags, ctl->status);

	err = ctl->status;

err_out_exit:
	return err;
}

static int eblob_backend_command_handler(void *state, void *priv, struct dnet_cmd *cmd, void *data)
{
	int err;
	struct eblob_backend_config *c = priv;
	char *path, *p;

	switch (cmd->cmd) {
		case DNET_CMD_LOOKUP:
			err = blob_file_info(c, state, cmd);
			break;
		case DNET_CMD_WRITE:
			err = blob_write_timestamp(c, state, cmd, data);
			break;
		case DNET_CMD_READ:
			err = blob_read_timestamp(c, state, cmd, data, 1);
			break;
		case DNET_CMD_READ_RANGE:
		case DNET_CMD_DEL_RANGE:
			err = blob_read_range(c, state, cmd, data);
			break;
		case DNET_CMD_STAT:
			path = strdup(c->data.file);
			if (!path) {
				err = -ENOMEM;
				break;
			}

			p = strrchr(path, '/');
			if (p) {
				*p = '\0';
			} else {
				free(path);
				path = NULL;
			}

			err = backend_stat(state, path, cmd);
			free(path);
			break;
		case DNET_CMD_DEL:
			err = blob_del(c, cmd);
			break;
		case DNET_CMD_BULK_READ:
			err = blob_bulk_read(c, state, cmd, data);
			break;
		case DNET_CMD_DEFRAG:
			err = blob_start_defrag(c, cmd, data);
			break;
		default:
			err = -EINVAL;
			break;
	}

	return err;
}

static int dnet_blob_set_sync(struct dnet_config_backend *b, char *key __unused, char *value)
{
	struct eblob_backend_config *c = b->data;

	c->data.sync = atoi(value);
	return 0;
}

static int dnet_blob_set_data(struct dnet_config_backend *b, char *key __unused, char *file)
{
	struct eblob_backend_config *c = b->data;
	int err;

	err = backend_storage_size(b, file);
	if (err) {
		char root[strlen(file)+1], *ptr;

		snprintf(root, sizeof(root), "%s", file);
		ptr = strrchr(root, '/');
		if (ptr) {
			*ptr = '\0';
			err = backend_storage_size(b, root);
		}

		if (err)
			return err;
	}

	free(c->data.file);
	c->data.file = strdup(file);
	if (!c->data.file)
		return -ENOMEM;

	return 0;
}

static int dnet_blob_set_block_size(struct dnet_config_backend *b, char *key __unused, char *value)
{
	struct eblob_backend_config *c = b->data;

	c->data.bsize = strtoul(value, NULL, 0);
	return 0;
}

static int dnet_blob_set_blob_size(struct dnet_config_backend *b, char *key, char *value)
{
	struct eblob_backend_config *c = b->data;
	uint64_t val = strtoul(value, NULL, 0);

	if (strchr(value, 'T'))
		val *= 1024*1024*1024*1024ULL;
	else if (strchr(value, 'G'))
		val *= 1024*1024*1024ULL;
	else if (strchr(value, 'M'))
		val *= 1024*1024;
	else if (strchr(value, 'K'))
		val *= 1024;

	if (!strcmp(key, "blob_size"))
		c->data.blob_size = val;
	else if (!strcmp(key, "blob_size_limit"))
		c->data.blob_size_limit = val;

	return 0;
}

static int dnet_blob_set_index_block_size(struct dnet_config_backend *b, char *key __unused, char *value)
{
	struct eblob_backend_config *c = b->data;

	c->data.index_block_size = strtoul(value, NULL, 0);
	return 0;
}

static int dnet_blob_set_index_block_bloom_length(struct dnet_config_backend *b, char *key __unused, char *value)
{
	struct eblob_backend_config *c = b->data;

	c->data.index_block_bloom_length = strtoul(value, NULL, 0);
	return 0;
}

static int dnet_blob_set_records_in_blob(struct dnet_config_backend *b, char *key __unused, char *value)
{
	struct eblob_backend_config *c = b->data;
	uint64_t val = strtoul(value, NULL, 0);

	c->data.records_in_blob = val;
	return 0;
}

static int dnet_blob_set_blob_cache_size(struct dnet_config_backend *b, char *key __unused, char *value)
{
	struct eblob_backend_config *c = b->data;

	c->data.cache_size = strtoul(value, NULL, 0);
	return 0;
}

static int dnet_blob_set_defrag_timeout(struct dnet_config_backend *b, char *key __unused, char *value)
{
	struct eblob_backend_config *c = b->data;

	c->data.defrag_timeout = strtoul(value, NULL, 0);
	return 0;
}

static int dnet_blob_set_defrag_percentage(struct dnet_config_backend *b, char *key __unused, char *value)
{
	struct eblob_backend_config *c = b->data;

	c->data.defrag_percentage = strtoul(value, NULL, 0);
	return 0;
}

static int dnet_blob_set_iterate_thread_num(struct dnet_config_backend *b, char *key __unused, char *value)
{
	struct eblob_backend_config *c = b->data;

	c->data.iterate_threads = strtoul(value, NULL, 0);
	return 0;
}

static int dnet_blob_set_blob_flags(struct dnet_config_backend *b, char *key __unused, char *value)
{
	struct eblob_backend_config *c = b->data;

	c->data.blob_flags = strtoul(value, NULL, 0);
	return 0;
}

int eblob_backend_storage_stat(void *priv, struct dnet_stat *st)
{
	int err;
	struct eblob_backend_config *r = priv;

	memset(st, 0, sizeof(struct dnet_stat));

	err = backend_stat_low_level(r->data.file, st);
	if (err) {
		char root[strlen(r->data.file)+1], *ptr;

		snprintf(root, sizeof(root), "%s", r->data.file);
		ptr = strrchr(root, '/');
		if (ptr) {
			*ptr = '\0';
			err = backend_stat_low_level(root, st);
		}

		if (err)
			return err;
	}

	return 0;
}

static void eblob_backend_cleanup(void *priv)
{
	struct eblob_backend_config *c = priv;

	eblob_cleanup(c->eblob);

	pthread_mutex_destroy(&c->last_read_lock);
	free(c->data.file);
}

static ssize_t dnet_eblob_db_read(void *priv, struct dnet_raw_id *id, void **datap)
{
	struct eblob_backend_config *c = priv;
	return dnet_db_read_raw(c->eblob, id, datap);
}

static int dnet_eblob_db_write(void *priv, struct dnet_raw_id *id, void *data, size_t size)
{
	struct eblob_backend_config *c = priv;
	return dnet_db_write_raw(c->eblob, id, data, size);
}

static int dnet_eblob_db_remove(void *priv, struct dnet_raw_id *id, int real_del)
{
	struct eblob_backend_config *c = priv;
	return dnet_db_remove_raw(c->eblob, id, real_del);
}

static long long dnet_eblob_db_total_elements(void *priv)
{
	struct eblob_backend_config *c = priv;
	return eblob_total_elements(c->eblob);
}

static int dnet_eblob_db_iterate(struct dnet_iterate_ctl *ctl)
{
	struct eblob_backend_config *c = ctl->iterate_private;
	return dnet_db_iterate(c->eblob, ctl);
}

static int dnet_eblob_iterator(struct dnet_iterator_ctl *ictl)
{
	struct eblob_backend_config *c = ictl->iterate_private;
	return blob_iterate(c, ictl);
}

static int dnet_blob_config_init(struct dnet_config_backend *b, struct dnet_config *cfg)
{
	struct eblob_backend_config *c = b->data;
	struct dnet_stat st;
	int err = 0;

	if (!c->data.file) {
		dnet_backend_log(DNET_LOG_ERROR, "blob: no data file present. Exiting.\n");
		err = -EINVAL;
		goto err_out_exit;
	}

	c->data.log = (struct eblob_log *)b->log;

	err = pthread_mutex_init(&c->last_read_lock, NULL);
	if (err) {
		err = -err;
		dnet_backend_log(DNET_LOG_ERROR, "blob: could not create last-read lock: %d.\n", err);
		goto err_out_exit;
	}

	memset(&st, 0, sizeof(struct dnet_stat));
	err = eblob_backend_storage_stat(c, &st);
	if (err)
		goto err_out_last_read_lock_destroy;

	c->vm_total = st.vm_total * st.vm_total * 1024 * 1024;

	c->eblob = eblob_init(&c->data);
	if (!c->eblob) {
		err = -EINVAL;
		goto err_out_last_read_lock_destroy;
	}

	cfg->cb = &b->cb;
	cfg->storage_size = b->storage_size;
	cfg->storage_free = b->storage_free;
	b->cb.storage_stat = eblob_backend_storage_stat;

	b->cb.command_private = c;
	b->cb.command_handler = eblob_backend_command_handler;
	b->cb.send = eblob_send;
	b->cb.backend_cleanup = eblob_backend_cleanup;
	b->cb.checksum = eblob_backend_checksum;

	b->cb.meta_read = dnet_eblob_db_read;
	b->cb.meta_write = dnet_eblob_db_write;
	b->cb.meta_remove = dnet_eblob_db_remove;
	b->cb.meta_total_elements = dnet_eblob_db_total_elements;
	b->cb.meta_iterate = dnet_eblob_db_iterate;
	b->cb.iterator = dnet_eblob_iterator;

	return 0;

err_out_last_read_lock_destroy:
	pthread_mutex_destroy(&c->last_read_lock);
err_out_exit:
	return err;
}

static void dnet_blob_config_cleanup(struct dnet_config_backend *b)
{
	struct eblob_backend_config *c = b->data;

	eblob_backend_cleanup(c);
}

static struct dnet_config_entry dnet_cfg_entries_blobsystem[] = {
	{"sync", dnet_blob_set_sync},
	{"data", dnet_blob_set_data},
	{"data_block_size", dnet_blob_set_block_size},
	{"blob_flags", dnet_blob_set_blob_flags},
	{"iterate_thread_num", dnet_blob_set_iterate_thread_num},
	{"blob_size", dnet_blob_set_blob_size},
	{"records_in_blob", dnet_blob_set_records_in_blob},
	{"blob_cache_size", dnet_blob_set_blob_cache_size},
	{"defrag_timeout", dnet_blob_set_defrag_timeout},
	{"defrag_percentage", dnet_blob_set_defrag_percentage},
	{"blob_size_limit", dnet_blob_set_blob_size},
	{"index_block_size", dnet_blob_set_index_block_size},
	{"index_block_bloom_length", dnet_blob_set_index_block_bloom_length},
};

static struct dnet_config_backend dnet_eblob_backend = {
	.name			= "blob",
	.ent			= dnet_cfg_entries_blobsystem,
	.num			= ARRAY_SIZE(dnet_cfg_entries_blobsystem),
	.size			= sizeof(struct eblob_backend_config),
	.init			= dnet_blob_config_init,
	.cleanup		= dnet_blob_config_cleanup,
};

int dnet_eblob_backend_init(void)
{
	return dnet_backend_register(&dnet_eblob_backend);
}

void dnet_eblob_backend_exit(void)
{
	/* cleanup routing will be called explicitly through backend->cleanup() callback */
}<|MERGE_RESOLUTION|>--- conflicted
+++ resolved
@@ -81,18 +81,12 @@
 	struct eblob_config		data;
 	struct eblob_backend		*eblob;
 
-<<<<<<< HEAD
 	pthread_mutex_t			last_read_lock;
 	int64_t				vm_total;		/* squared in bytes */
 	int				random_access;
 	int				last_read_index;
 	struct eblob_read_params	last_reads[100];
 };
-=======
-#if EBLOB_ID_SIZE != DNET_ID_SIZE
-#error "EBLOB_ID_SIZE must be equal to DNET_ID_SIZE"
-#endif
->>>>>>> dcf4fa14
 
 /* Pre-callback that formats arguments and calls ictl->callback */
 static int blob_iterate_callback(struct eblob_disk_control *dc,
@@ -342,11 +336,7 @@
 	struct eblob_write_control wc;
 	uint64_t offset, size = 0;
 	char *read_data = NULL;
-<<<<<<< HEAD
-	int fd, err, on_close = 0;
-=======
-	int csum, err, fd, free_data = 1;
->>>>>>> dcf4fa14
+	int csum, err, fd, free_data = 1, on_close = 0;
 
 	dnet_convert_io_attr(io);
 
