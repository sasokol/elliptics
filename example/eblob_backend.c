--- conflicted
+++ resolved
@@ -86,51 +86,32 @@
 }
 
 /* Pre-callback that formats arguments and calls ictl->callback */
-<<<<<<< HEAD
-static int blob_iterate_callback(struct eblob_disk_control *dc,
-		struct eblob_ram_control *rctl __unused,
-		int fd, uint64_t data_offset, void *priv, void *thread_priv __unused)
-{
-=======
-static int blob_iterate_callback_common(struct eblob_disk_control *dc, void *data, void *priv, int no_meta) {
->>>>>>> 20691f5c
+static int blob_iterate_callback_common(struct eblob_disk_control *dc, int fd, uint64_t data_offset, void *priv, int no_meta) {
 	struct dnet_iterator_ctl *ictl = priv;
 	struct dnet_ext_list elist;
 	struct eblob_backend_config *c = ictl->iterate_private;
 	uint64_t size;
-    void *data, *saved_data;
+	void *data, *saved_data;
 	int err;
 
 	assert(dc != NULL);
 
-    size = dc->disk_size;
-    saved_data = data = malloc(size);
-    if (!data) {
-        err = -ENOMEM;
-        goto err;
-    }
-
-    err = pread(fd, data, size, data_offset);
-    if (err == -1) {
-        err = -errno;
-        goto err_free_data;
-    }
-
-    size = dc->data_size;
+	size = dc->disk_size;
+	saved_data = data = malloc(size);
+	if (!data) {
+		err = -ENOMEM;
+		goto err;
+	}
+
+	err = pread(fd, data, size, data_offset);
+	if (err == -1) {
+		err = -errno;
+		goto err_free_data;
+	}
+
+	size = dc->data_size;
 	dnet_ext_list_init(&elist);
 
-<<<<<<< HEAD
-	/* If it's an extended record - extract header, move data pointer */
-	if (dc->flags & BLOB_DISK_CTL_EXTHDR) {
-		err = dnet_ext_list_extract((void *)&data, &size, &elist,
-				DNET_EXT_DONT_FREE_ON_DESTROY);
-		if (err != 0)
-			goto err_free_data;
-	}
-
-	err = ictl->callback(ictl->callback_private, (struct dnet_raw_id *)&dc->key,
-                         data, size, &elist);
-=======
 	if (!no_meta) {
 		/* If it's an extended record - extract header, move data pointer */
 		if (dc->flags & BLOB_DISK_CTL_EXTHDR) {
@@ -161,10 +142,9 @@
 
 	err = ictl->callback(ictl->callback_private, (struct dnet_raw_id *)&dc->key,
 	                     data, size, &elist);
->>>>>>> 20691f5c
 
 err_free_data:
-    free(saved_data);
+	free(saved_data);
 err:
 	dnet_ext_list_destroy(&elist);
 	return err;
@@ -176,8 +156,8 @@
  */
 static int blob_iterate_callback_without_meta(struct eblob_disk_control *dc,
 		struct eblob_ram_control *rctl __unused,
-		void *data, void *priv, void *thread_priv __unused) {
-	return blob_iterate_callback_common(dc, data, priv, 1);
+		int fd, uint64_t data_offset, void *priv, void *thread_priv __unused) {
+	return blob_iterate_callback_common(dc, fd, data_offset, priv, 1);
 }
 
 /* Pre-callback which calls blob_iterate_callback_common with no_meta=0
@@ -185,8 +165,8 @@
  */
 static int blob_iterate_callback_with_meta(struct eblob_disk_control *dc,
 		struct eblob_ram_control *rctl __unused,
-		void *data, void *priv, void *thread_priv __unused) {
-	return blob_iterate_callback_common(dc, data, priv, 0);
+		int fd, uint64_t data_offset, void *priv, void *thread_priv __unused) {
+	return blob_iterate_callback_common(dc, fd, data_offset, priv, 0);
 }
 
 static int blob_write(struct eblob_backend_config *c, void *state,
