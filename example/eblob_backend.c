--- conflicted
+++ resolved
@@ -610,12 +610,7 @@
 }
 
 static int dnet_eblob_db_iterate(void *priv, unsigned int flags,
-<<<<<<< HEAD
-		struct eblob_iterate_callbacks *iterate_cb,
-		void *callback_private)
-=======
 		struct eblob_iterate_callbacks *iterate_cb, void *callback_private)
->>>>>>> 29f73f7f
 {
 	struct eblob_backend_config *c = priv;
 	return dnet_db_iterate(c->eblob, flags, iterate_cb, callback_private);
