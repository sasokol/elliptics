/*
 * 2012+ Copyright (c) Evgeniy Polyakov <zbr@ioremap.net>
 * All rights reserved.
 *
 * This program is free software; you can redistribute it and/or modify
 * it under the terms of the GNU General Public License as published by
 * the Free Software Foundation; either version 2 of the License, or
 * (at your option) any later version.
 *
 * This program is distributed in the hope that it will be useful,
 * but WITHOUT ANY WARRANTY; without even the implied warranty of
 * MERCHANTABILITY or FITNESS FOR A PARTICULAR PURPOSE.  See the
 * GNU General Public License for more details.
 */

#include <sys/types.h>
#include <sys/stat.h>
#include <sys/socket.h>
#include <sys/mman.h>
#include <sys/wait.h>

#include <errno.h>
#include <ctype.h>
#include <dirent.h>
#include <fcntl.h>
#include <pthread.h>
#include <stdio.h>
#include <stdlib.h>
#include <string.h>
#include <unistd.h>

#include "elliptics/packet.h"
#include "elliptics/interface.h"

#include "backends.h"
#include "common.h"

#include <leveldb/c.h>

/*
 * FIXME: __unused is used (pun intended) internally by (e)glibc
 */
#ifndef __unused
#define __unused	__attribute__ ((unused))
#endif

struct leveldb_backend
{
	int			sync;

	size_t			cache_size;
	size_t			write_buffer_size;
	size_t			block_size;
	int			block_restart_interval;
	int			max_open_files;
	int			compression;
	char			*path;
	char			*log;

	pthread_mutex_t		append_lock;

	leveldb_env_t		*env;
	leveldb_cache_t		*cache;
	leveldb_options_t	*options;
	leveldb_readoptions_t	*roptions;
	leveldb_writeoptions_t	*woptions;
	leveldb_comparator_t	*cmp;

	leveldb_t		*db;
};

<<<<<<< HEAD
static int leveldb_backend_lookup(struct leveldb_backend *s __unused, void *state __unused, struct dnet_cmd *cmd __unused)
{
	return 0;
=======
static int leveldb_backend_checksum(struct dnet_node *n, void *backend_priv, struct dnet_id *id, void *csum, int *csize)
{
	struct leveldb_backend *b = backend_priv;
	char *data = NULL;
	size_t data_size;
	int err = -EINVAL;
	char *error_string = NULL;

	data = leveldb_get(b->db, b->roptions, (const char *)id->id, DNET_ID_SIZE, &data_size, &error_string);
	if (error_string || !data) {
		if (!data)
			err = -ENOENT;
		goto err_out_exit;
	}

	err = dnet_checksum_data(n, csum, csize, data, data_size);
	if (err)
		goto err_out_free;

err_out_free:
	free(data);
err_out_exit:
	free(error_string);
	return err;
}

static int leveldb_backend_lookup(struct leveldb_backend *s, void *state, struct dnet_cmd *cmd)
{
	char *data = NULL;
	size_t data_size;
	int err = -EINVAL;
	char *error_string = NULL;

	data = leveldb_get(s->db, s->roptions, (const char *)cmd->id.id, DNET_ID_SIZE, &data_size, &error_string);
	if (error_string || !data) {
		if (!data)
			err = -ENOENT;
		goto err_out_exit;
	}

	err = dnet_send_file_info_without_fd(state, cmd, 0, data_size);
	if (err < 0)
		goto err_out_free;

err_out_free:
	free(data);
err_out_exit:
	free(error_string);
	return err;
>>>>>>> 7fb0f19d
}

static int leveldb_backend_write(struct leveldb_backend *s, void *state, struct dnet_cmd *cmd, void *data)
{
	struct dnet_ext_list elist;
	int err = -EINVAL;
	char *error_string = NULL;
	struct dnet_io_attr *io = data;
	void *read_data = NULL;

	dnet_ext_list_init(&elist);

	dnet_convert_io_attr(io);
<<<<<<< HEAD
	if (io->offset) {
		err = -ERANGE;
		goto err_out_exit;
	}

	data += sizeof(struct dnet_io_attr);

	/* Combine data with empty extension list header */
	err = dnet_ext_list_combine(&data, &io->size, &elist);
	if (err != 0)
		goto err_out_exit;

=======
	data += sizeof(struct dnet_io_attr);

	/*
	 * we always grab append mutex, since leveldb's append is actually read-modify-write cycle
	 * in theory we could skip it for non-append or non-offset writes
	 */
	pthread_mutex_lock(&s->append_lock);

	if (io->offset || (io->flags & DNET_IO_FLAGS_APPEND)) {
		size_t data_size;
		size_t offset = io->offset;

		read_data = leveldb_get(s->db, s->roptions, (const char *)io->id, DNET_ID_SIZE, &data_size, &error_string);
		if (error_string || !read_data) {
			free(error_string);
			error_string = NULL;
			goto plain_write;
		}

		if (io->flags & DNET_IO_FLAGS_APPEND) {
			io->offset = 0;
			offset = data_size;
		}

		if (io->offset > data_size) {
			err = -ERANGE;
			goto err_out_exit;
		}

		if (offset + io->size > data_size) {
			read_data = realloc(read_data, data_size + io->size);
			if (!read_data) {
				err = -ENOMEM;
				goto err_out_exit;
			}
		}

		memcpy(read_data + offset, data, io->size);

		data = read_data;
		if (offset + io->size > data_size)
			io->size = offset + io->size;
		else
			io->size = data_size;
	}

plain_write:
>>>>>>> 7fb0f19d
	leveldb_put(s->db, s->woptions, (const char *)cmd->id.id, DNET_ID_SIZE, data, io->size, &error_string);
	if (error_string)
		goto err_out_free;

	err = dnet_send_file_info_without_fd(state, cmd, 0, io->size);
	if (err < 0)
		goto err_out_free;

	dnet_backend_log(DNET_LOG_NOTICE, "%s: leveldb: : WRITE: Ok: offset: %llu, size: %llu, ioflags: %x.\n",
			dnet_dump_id(&cmd->id), (unsigned long long)io->offset, (unsigned long long)io->size, io->flags);

err_out_free:
	free(data);
err_out_exit:
<<<<<<< HEAD
	dnet_ext_list_destroy(&elist);
=======
	pthread_mutex_unlock(&s->append_lock);

>>>>>>> 7fb0f19d
	if (err < 0)
		dnet_backend_log(DNET_LOG_ERROR, "%s: leveldb: : WRITE: error: %s: %d.\n",
			dnet_dump_id(&cmd->id), error_string, err);
	free(read_data);
	free(error_string);
	return err;
}

static int leveldb_backend_read(struct leveldb_backend *s, void *state, struct dnet_cmd *cmd, void *iodata, int last)
{
	struct dnet_io_attr *io = iodata;
	struct dnet_ext_list elist;
	char *data;
	size_t data_size;
	int err = -EINVAL;
	char *error_string = NULL;

	dnet_ext_list_init(&elist);

	dnet_convert_io_attr(io);
	if (io->size || io->offset) {
		err = -ERANGE;
		goto err_out_exit;
	}

	data = leveldb_get(s->db, s->roptions, (const char *)io->id, DNET_ID_SIZE, &data_size, &error_string);
	if (error_string || !data) {
		if (!data)
			err = -ENOENT;
		goto err_out_exit;
	}

	/* Extract original data and extension list from &data */
	err = dnet_ext_list_extract((void *)&data, (uint64_t *)&data_size,
			&elist, DNET_EXT_FREE_ON_DESTROY);
	if (err != 0)
		goto err_out_exit;
	dnet_ext_list_to_io(&elist, io);

	io->size = data_size;
	if (data_size && data && last)
		cmd->flags &= ~DNET_FLAGS_NEED_ACK;
	err = dnet_send_read_data(state, cmd, io, data, -1, io->offset, 0);
	if (err < 0)
		goto err_out_exit;

	dnet_backend_log(DNET_LOG_NOTICE, "%s: leveldb: : READ: Ok: size: %llu.\n",
			dnet_dump_id(&cmd->id), (unsigned long long)io->size);

err_out_exit:
	dnet_ext_list_destroy(&elist);
	if (err < 0)
		dnet_backend_log(DNET_LOG_ERROR, "%s: leveldb: READ: error: %s: %d\n",
			dnet_dump_id(&cmd->id), error_string, err);

	free(error_string);
	return err;
}

static int leveldb_backend_remove(struct leveldb_backend *s, void *state __unused, struct dnet_cmd *cmd, void *data __unused)
{
	char *error_string = NULL;

	leveldb_delete(s->db, s->woptions, (const char *)cmd->id.id, DNET_ID_SIZE, &error_string);
	if (error_string) {
		dnet_backend_log(DNET_LOG_ERROR, "%s: leveldb: REMOVE: error: %s\n",
				dnet_dump_id(&cmd->id), error_string);
		free(error_string);
		return -ENOENT;
	}

	return 0;
}

static int leveldb_backend_bulk_read(struct leveldb_backend *s, void *state, struct dnet_cmd *cmd, void *data)
{
	int err = -ENOENT, ret;
	struct dnet_io_attr *io = data;
	struct dnet_io_attr *ios = io+1;
	uint64_t count = 0;
	uint64_t i;

	dnet_convert_io_attr(io);
	count = io->size / sizeof(struct dnet_io_attr);

	for (i = 0; i < count; i++) {
		ret = leveldb_backend_read(s, state, cmd, &ios[i], i + 1 == count);
		if (!ret)
			err = 0;
		else if (err == -ENOENT)
			err = ret;
	}

	return err;
}

static int leveldb_backend_range_read(struct leveldb_backend *s, void *state, struct dnet_cmd *cmd, void *data)
{
	int err = -ENOENT;
	char * error_string = NULL;
	struct dnet_io_attr *io = data;
	struct dnet_io_attr dst_io;
	unsigned i = 0, j = 0;
	dnet_convert_io_attr(io);

	leveldb_iterator_t * it = leveldb_create_iterator(s->db, s->roptions);
	if (!it) {
		return err;
	}

	for (leveldb_iter_seek(it, (const char*)io->id, DNET_ID_SIZE);
	     leveldb_iter_valid(it) && j < io->num; leveldb_iter_next(it), i++)
	{
		size_t size;
		struct dnet_ext_list elist;
		const char * key = leveldb_iter_key(it, &size);
		const char * val = 0;
		if (memcmp(io->parent, key, DNET_ID_SIZE) < 0) {
			break;
		}
		if (i < io->start) {
			continue;
		}
		++j;

		dnet_ext_list_init(&elist);

		err = 0;
		switch (cmd->cmd) {
			case DNET_CMD_READ_RANGE:
				val = leveldb_iter_value(it, &size);

				/* Extensions */
				err = dnet_ext_list_extract((void *)&val, (uint64_t *)&size,
						&elist, DNET_EXT_DONT_FREE_ON_DESTROY);
				if (err != 0)
					break;

				memset(&dst_io, 0, sizeof(dst_io));
				dst_io.flags  = 0;
				dst_io.size   = size;
				dst_io.offset = 0;
				dnet_ext_list_to_io(&elist, &dst_io);
				memcpy(dst_io.id, key, DNET_ID_SIZE);
				memcpy(dst_io.parent, io->parent, DNET_ID_SIZE);
				err = dnet_send_read_data(state, cmd, &dst_io, (char*)val, -1, 0, 0);
				break;
			case DNET_CMD_DEL_RANGE:
				leveldb_delete(s->db, s->woptions, key, size, &error_string);
				if (error_string) {
					dnet_backend_log(DNET_LOG_ERROR, "%s: LEVELDB: REMOVE: error: %s",
					                 dnet_dump_id_str((const unsigned char*)key), error_string);
					err = -ENOENT;
					free(error_string);
				}
				break;
		}

		dnet_ext_list_destroy(&elist);
		if (err) {
			j = 0;
			break;
		}
	}

	if (j) {
		struct dnet_io_attr r;

		memcpy(&r, io, sizeof(struct dnet_io_attr));
		r.num    = j - io->start;
		r.offset = r.size = 0;

		err = dnet_send_read_data(state, cmd, &r, NULL, -1, 0, 0);
	}

	leveldb_iter_destroy(it);

	return err;
}

static int leveldb_backend_command_handler(void *state, void *priv, struct dnet_cmd *cmd, void *data)
{
	int err;
	struct leveldb_backend *s = priv;

	switch (cmd->cmd) {
		case DNET_CMD_LOOKUP:
			err = leveldb_backend_lookup(s, state, cmd);
			break;
		case DNET_CMD_WRITE:
			err = leveldb_backend_write(s, state, cmd, data);
			break;
		case DNET_CMD_READ:
			err = leveldb_backend_read(s, state, cmd, data, 1);
			break;
		case DNET_CMD_STAT:
			err = backend_stat(state, s->path, cmd);
			break;
		case DNET_CMD_DEL:
			err = leveldb_backend_remove(s, state, cmd, data);
			break;
		case DNET_CMD_DEL_RANGE:
		case DNET_CMD_READ_RANGE:
			err = leveldb_backend_range_read(s, state, cmd, data);
			break;
		case DNET_CMD_BULK_READ:
			err = leveldb_backend_bulk_read(s, state, cmd, data);
			break;
		default:
			err = -ENOTSUP;
			break;
	}

	return err;
}

static int dnet_leveldb_set_cache_size(struct dnet_config_backend *b, char *key __unused, char *value)
{
	struct leveldb_backend *s = b->data;

	s->cache_size = atol(value);
	return 0;
}

static int dnet_leveldb_set_write_buffer_size(struct dnet_config_backend *b, char *key __unused, char *value)
{
	struct leveldb_backend *s = b->data;

	s->write_buffer_size = atol(value);
	return 0;
}

static int dnet_leveldb_set_block_size(struct dnet_config_backend *b, char *key __unused, char *value)
{
	struct leveldb_backend *s = b->data;

	s->block_size = atol(value);
	return 0;
}

static int dnet_leveldb_set_block_restart_interval(struct dnet_config_backend *b, char *key __unused, char *value)
{
	struct leveldb_backend *s = b->data;

	s->block_restart_interval = atoi(value);
	return 0;
}

static int dnet_leveldb_set_max_open_files(struct dnet_config_backend *b, char *key __unused, char *value)
{
	struct leveldb_backend *s = b->data;

	s->max_open_files = atoi(value);
	return 0;
}

static int dnet_leveldb_set_sync(struct dnet_config_backend *b, char *key __unused, char *value)
{
	struct leveldb_backend *s = b->data;

	s->sync = atoi(value);
	return 0;
}

static int dnet_leveldb_set_compression(struct dnet_config_backend *b, char *key __unused, char *value)
{
	struct leveldb_backend *s = b->data;

	if (!strcmp(value, "snappy"))
		s->compression = leveldb_snappy_compression;

	return 0;
}

static int dnet_leveldb_set_log(struct dnet_config_backend *b, char *key __unused, char *value)
{
	struct leveldb_backend *s = b->data;
	char *tmp;

	tmp = strdup(value);
	if (!tmp)
		return -ENOMEM;

	if (s->log)
		free(s->log);
	s->log = tmp;
	return 0;
}

static int dnet_leveldb_set_root(struct dnet_config_backend *b, char *key __unused, char *root)
{
	struct leveldb_backend *s = b->data;
	int err;

	err = backend_storage_size(b, root);
	if (err)
		goto err_out_exit;

	s->path = strdup(root);
	if (!s->path) {
		err = -ENOMEM;
		goto err_out_exit;
	}

	return 0;

err_out_exit:
	return err;
}

int leveldb_backend_storage_stat(void *priv, struct dnet_stat *st)
{
	int err;
	struct leveldb_backend *s = priv;

	memset(st, 0, sizeof(struct dnet_stat));

	err = backend_stat_low_level(s->path ? s->path : ".", st);
	if (err)
		return err;

	return 0;
}

static void dnet_leveldb_db_cleanup(struct leveldb_backend *s __unused)
{
}

static int dnet_leveldb_db_init(struct leveldb_backend *s __unused, struct dnet_config *c __unused, const char *path __unused)
{
	return 0;
}

static void leveldb_backend_cleanup(void *priv)
{
	struct leveldb_backend *s = priv;

	leveldb_close(s->db);
	leveldb_writeoptions_destroy(s->woptions);
	leveldb_readoptions_destroy(s->roptions);
	leveldb_cache_destroy(s->cache);
	leveldb_options_destroy(s->options);
	//leveldb_comparator_destroy(s->cmp);
	leveldb_env_destroy(s->env);

	dnet_leveldb_db_cleanup(s);

	pthread_mutex_destroy(&s->append_lock);

	free(s->path);
}

static ssize_t dnet_leveldb_db_read(void *priv __unused, struct dnet_raw_id *id __unused, void **datap __unused)
{
	return -ENOTSUP;
}

static int dnet_leveldb_db_write(void *priv __unused, struct dnet_raw_id *id __unused, void *data __unused, size_t size __unused)
{
	char tmp[24];
	dnet_backend_log(DNET_LOG_ERROR, "%s: metadata operation is not supported, it will be removed soon. \n"
			"Please add flags = 16 to your server config, this will disable metadata updates\n",
			dnet_dump_id_len_raw(id->id, sizeof(tmp), tmp));
	return -ENOTSUP;
}

static int dnet_leveldb_db_remove(void *priv __unused, struct dnet_raw_id *id __unused, int real_del __unused)
{
	return -ENOTSUP;
}

static int dnet_leveldb_db_iterate(struct dnet_iterate_ctl *ctl __unused)
{
	return -ENOTSUP;
}

static int dnet_leveldb_iterator(struct dnet_iterator_ctl *ictl)
{
	struct leveldb_backend *s = ictl->iterate_private;
	leveldb_iterator_t * it;
	size_t ksize, vsize;
	struct dnet_ext_list elist;
	char *key, *val;
	int err = 0;

	it = leveldb_create_iterator(s->db, s->roptions);
	if (!it) {
		err = -EIO;
		goto err;
	}

	for (leveldb_iter_seek_to_first(it); leveldb_iter_valid(it); leveldb_iter_next(it)) {
		key = (char *)leveldb_iter_key(it, &ksize);
		val = (char *)leveldb_iter_value(it, &vsize);

		/* Extract extensions */
		dnet_ext_list_init(&elist);
		err = dnet_ext_list_extract((void *)&val, (uint64_t *)&vsize,
				&elist, DNET_EXT_DONT_FREE_ON_DESTROY);
		if (err != 0)
			goto err_destroy;

		/* Set val to NULL in case it's not requested */
		if (!(ictl->flags & DNET_ITERATOR_DATA)) {
			val = NULL;
			vsize = 0;
		}

		err = ictl->callback(ictl->callback_private, key, ksize, val, vsize, &elist);
		if (err != 0) {
			dnet_backend_log(DNET_LOG_DEBUG, "leveldb: ictl->callback: FAILED: %d", err);
			dnet_ext_list_destroy(&elist);
			goto err_destroy;
		}
		dnet_ext_list_destroy(&elist);
	}

err_destroy:
	leveldb_iter_destroy(it);
err:
	return err;
}

static long long dnet_leveldb_total_elements(void *priv)
{
	struct leveldb_backend *s = priv;
	char *prop;
	char propname[256];
	int level = 0;
	long long count = 0;

	do {
		snprintf(propname, sizeof(propname), "leveldb.num-files-at-level%d", level);
		prop = leveldb_property_value(s->db, propname);
		if (prop) {
			dnet_backend_log(DNET_LOG_DEBUG, "leveldb: properties: %s -> %s\n", propname, prop);
			count += atoi(prop);
		}
		level++;
	} while (prop);

	dnet_backend_log(DNET_LOG_DEBUG, "leveldb: count: %lld\n", count);

	return count;
}

static int dnet_leveldb_config_init(struct dnet_config_backend *b, struct dnet_config *c)
{
	struct leveldb_backend *s = b->data;
	int err;
	char *error_string = NULL;
	char *hpath;
	int hlen;

	err = -EINVAL;
	if (!s->path) {
		dnet_backend_log(DNET_LOG_ERROR, "leveldb: you must provide root path\n");
		goto err_out_exit;
	}

	if (!s->cache_size)
		s->cache_size = 1024 * 1024;

	hlen = strlen(s->path) + 128; /* 128 is for /history suffix */
	hpath = alloca(hlen);
	if (!hpath) {
		err = -ENOMEM;
		goto err_out_exit;
	}

	c->cb = &b->cb;

	b->cb.command_private = s;

	b->cb.command_handler = leveldb_backend_command_handler;

	c->storage_size = b->storage_size;
	c->storage_free = b->storage_free;

	b->cb.storage_stat = leveldb_backend_storage_stat;
	b->cb.backend_cleanup = leveldb_backend_cleanup;
	b->cb.checksum = leveldb_backend_checksum;

	b->cb.meta_read = dnet_leveldb_db_read;
	b->cb.meta_write = dnet_leveldb_db_write;
	b->cb.meta_remove = dnet_leveldb_db_remove;
	b->cb.meta_total_elements = dnet_leveldb_total_elements;
	b->cb.meta_iterate = dnet_leveldb_db_iterate;
	b->cb.iterator = dnet_leveldb_iterator;

	err = pthread_mutex_init(&s->append_lock, NULL);
	if (err) {
		err = -err;
		dnet_backend_log(DNET_LOG_ERROR, "leveldb: could not initialize append lock: %d\n", err);
		goto err_out_exit;
	}

	snprintf(hpath, hlen, "%s/history", s->path);
	mkdir(hpath, 0755);
	err = dnet_leveldb_db_init(s, c, hpath);
	if (err) {
		dnet_backend_log(DNET_LOG_ERROR, "leveldb: could not initialize history database: %d\n", err);
		goto err_out_lock_destroy;
	}

	err = -ENOMEM;

	//s->cmp = leveldb_comparator_create(NULL, CmpDestroy, CmpCompare, CmpName);
	s->env = leveldb_create_default_env();
	if (!s->env) {
		dnet_backend_log(DNET_LOG_ERROR, "leveldb: could not create environment\n");
		goto err_out_cleanup;
	}

	s->options = leveldb_options_create();
	if (!s->options) {
		dnet_backend_log(DNET_LOG_ERROR, "leveldb: could not create options\n");
		goto err_out_env_cleanup;
	}

	s->cache = leveldb_cache_create_lru(s->cache_size);
	if (!s->cache) {
		dnet_backend_log(DNET_LOG_ERROR, "leveldb: could not create cache, size: %zd\n", s->cache_size);
		goto err_out_options_cleanup;
	}
	//leveldb_options_set_comparator(s->options, s->cmp);
	leveldb_options_set_create_if_missing(s->options, 1);
	leveldb_options_set_cache(s->options, s->cache);
	leveldb_options_set_env(s->options, s->env);
	leveldb_options_set_info_log(s->options, NULL);
	leveldb_options_set_write_buffer_size(s->options, s->write_buffer_size);
	leveldb_options_set_paranoid_checks(s->options, 1);
	leveldb_options_set_max_open_files(s->options, s->max_open_files);
	leveldb_options_set_block_size(s->options, s->block_size);
	leveldb_options_set_block_restart_interval(s->options, s->block_restart_interval);
	leveldb_options_set_compression(s->options, leveldb_no_compression);

	s->roptions = leveldb_readoptions_create();
	if (!s->roptions) {
		dnet_backend_log(DNET_LOG_ERROR, "leveldb: could not create read options\n");
		goto err_out_cache_cleanup;
	}

	leveldb_readoptions_set_verify_checksums(s->roptions, 1);
	leveldb_readoptions_set_fill_cache(s->roptions, 1);

	s->woptions = leveldb_writeoptions_create();
	if (!s->woptions) {
		dnet_backend_log(DNET_LOG_ERROR, "leveldb: could not create write options\n");
		goto err_out_read_options_cleanup;
	}

	leveldb_writeoptions_set_sync(s->woptions, s->sync);

	s->db = leveldb_open(s->options, s->path, &error_string);
	if (!s->db || error_string) {
		dnet_backend_log(DNET_LOG_ERROR, "leveldb: failed to open leveldb: %s\n", error_string);
		goto err_out_write_options_cleanup;
	}

	return 0;

	leveldb_close(s->db);
err_out_write_options_cleanup:
	free(error_string);
	leveldb_writeoptions_destroy(s->woptions);
err_out_read_options_cleanup:
	leveldb_readoptions_destroy(s->roptions);
err_out_cache_cleanup:
	leveldb_cache_destroy(s->cache);
err_out_options_cleanup:
	leveldb_options_destroy(s->options);
	//leveldb_comparator_destroy(s->cmp);
err_out_env_cleanup:
	leveldb_env_destroy(s->env);
err_out_cleanup:
	dnet_leveldb_db_cleanup(s);
err_out_lock_destroy:
	pthread_mutex_destroy(&s->append_lock);
err_out_exit:
	return err;
}

static void dnet_leveldb_config_cleanup(struct dnet_config_backend *b)
{
	struct leveldb_backend *s = b->data;

	leveldb_backend_cleanup(s);
}

static struct dnet_config_entry dnet_cfg_entries_leveldb[] = {
	{"log", dnet_leveldb_set_log},
	{"sync", dnet_leveldb_set_sync},
	{"root", dnet_leveldb_set_root},
	{"cache_size", dnet_leveldb_set_cache_size},
	{"write_buffer_size", dnet_leveldb_set_write_buffer_size},
	{"block_size", dnet_leveldb_set_block_size},
	{"block_restart_interval", dnet_leveldb_set_block_restart_interval},
	{"max_open_files", dnet_leveldb_set_max_open_files},
	{"compression", dnet_leveldb_set_compression},
//	{"", dnet_leveldb_set_},
};

static struct dnet_config_backend dnet_leveldb_backend = {
	.name			= "leveldb",
	.ent			= dnet_cfg_entries_leveldb,
	.num			= ARRAY_SIZE(dnet_cfg_entries_leveldb),
	.size			= sizeof(struct leveldb_backend),
	.init			= dnet_leveldb_config_init,
	.cleanup		= dnet_leveldb_config_cleanup,
};

int dnet_leveldb_backend_init(void)
{
	return dnet_backend_register(&dnet_leveldb_backend);
}

void dnet_leveldb_backend_exit(void)
{
	/* cleanup routing will be called explicitly through backend->cleanup() callback */
}<|MERGE_RESOLUTION|>--- conflicted
+++ resolved
@@ -69,11 +69,6 @@
 	leveldb_t		*db;
 };
 
-<<<<<<< HEAD
-static int leveldb_backend_lookup(struct leveldb_backend *s __unused, void *state __unused, struct dnet_cmd *cmd __unused)
-{
-	return 0;
-=======
 static int leveldb_backend_checksum(struct dnet_node *n, void *backend_priv, struct dnet_id *id, void *csum, int *csize)
 {
 	struct leveldb_backend *b = backend_priv;
@@ -123,7 +118,6 @@
 err_out_exit:
 	free(error_string);
 	return err;
->>>>>>> 7fb0f19d
 }
 
 static int leveldb_backend_write(struct leveldb_backend *s, void *state, struct dnet_cmd *cmd, void *data)
@@ -137,11 +131,6 @@
 	dnet_ext_list_init(&elist);
 
 	dnet_convert_io_attr(io);
-<<<<<<< HEAD
-	if (io->offset) {
-		err = -ERANGE;
-		goto err_out_exit;
-	}
 
 	data += sizeof(struct dnet_io_attr);
 
@@ -149,9 +138,6 @@
 	err = dnet_ext_list_combine(&data, &io->size, &elist);
 	if (err != 0)
 		goto err_out_exit;
-
-=======
-	data += sizeof(struct dnet_io_attr);
 
 	/*
 	 * we always grab append mutex, since leveldb's append is actually read-modify-write cycle
@@ -174,6 +160,10 @@
 			io->offset = 0;
 			offset = data_size;
 		}
+
+		/*
+		 * XXX: Account for extended header
+		 */
 
 		if (io->offset > data_size) {
 			err = -ERANGE;
@@ -198,7 +188,6 @@
 	}
 
 plain_write:
->>>>>>> 7fb0f19d
 	leveldb_put(s->db, s->woptions, (const char *)cmd->id.id, DNET_ID_SIZE, data, io->size, &error_string);
 	if (error_string)
 		goto err_out_free;
@@ -213,12 +202,9 @@
 err_out_free:
 	free(data);
 err_out_exit:
-<<<<<<< HEAD
 	dnet_ext_list_destroy(&elist);
-=======
 	pthread_mutex_unlock(&s->append_lock);
 
->>>>>>> 7fb0f19d
 	if (err < 0)
 		dnet_backend_log(DNET_LOG_ERROR, "%s: leveldb: : WRITE: error: %s: %d.\n",
 			dnet_dump_id(&cmd->id), error_string, err);
