/*
 * 2012+ Copyright (c) Evgeniy Polyakov <zbr@ioremap.net>
 * All rights reserved.
 *
 * This program is free software; you can redistribute it and/or modify
 * it under the terms of the GNU General Public License as published by
 * the Free Software Foundation; either version 2 of the License, or
 * (at your option) any later version.
 *
 * This program is distributed in the hope that it will be useful,
 * but WITHOUT ANY WARRANTY; without even the implied warranty of
 * MERCHANTABILITY or FITNESS FOR A PARTICULAR PURPOSE.  See the
 * GNU General Public License for more details.
 */

#include <sys/types.h>
#include <sys/stat.h>
#include <sys/socket.h>
#include <sys/mman.h>
#include <sys/wait.h>

#include <errno.h>
#include <ctype.h>
#include <dirent.h>
#include <fcntl.h>
#include <stdio.h>
#include <stdlib.h>
#include <string.h>
#include <unistd.h>

#include "elliptics/packet.h"
#include "elliptics/interface.h"

#include "backends.h"
#include "common.h"

#include <leveldb/c.h>

/*
 * FIXME: __unused is used (pun intended) internally by (e)glibc
 */
#ifndef __unused
#define __unused	__attribute__ ((unused))
#endif

struct leveldb_backend
{
	int			sync;
	struct eblob_log	elog;

	size_t			cache_size;
	size_t			write_buffer_size;
	size_t			block_size;
	int			block_restart_interval;
	int			max_open_files;
	int			compression;
	char			*path;
	char			*log;

	leveldb_env_t		*env;
	leveldb_cache_t		*cache;
	leveldb_options_t	*options;
	leveldb_readoptions_t	*roptions;
	leveldb_writeoptions_t	*woptions;
	leveldb_comparator_t	*cmp;

	leveldb_t		*db;
};

static int leveldb_backend_lookup(struct leveldb_backend *s __unused, void *state __unused, struct dnet_cmd *cmd __unused)
{
	return 0;
}

static int leveldb_backend_write(struct leveldb_backend *s, void *state, struct dnet_cmd *cmd, void *data)
{
<<<<<<< HEAD
	struct dnet_node *n = dnet_get_node_from_state(state);
	struct dnet_ext_list elist;
=======
>>>>>>> 8bce338c
	int err = -EINVAL;
	char *error_string = NULL;
	struct dnet_io_attr *io = data;

	dnet_ext_list_init(&elist);

	dnet_convert_io_attr(io);
	if (io->offset) {
		err = -ERANGE;
		goto err_out_exit;
	}

	data += sizeof(struct dnet_io_attr);

	/* Combine data and empty extension list with timestamp */
	dnet_current_time(&elist.timestamp);
	err = dnet_ext_list_combine(&data, &io->size, &elist);
	if (err != 0)
		goto err_out_exit;

	leveldb_put(s->db, s->woptions, (const char *)cmd->id.id, DNET_ID_SIZE, data, io->size, &error_string);
	if (error_string)
		goto err_out_exit;

	err = dnet_send_file_info_without_fd(state, cmd, 0, io->size);
	if (err < 0)
		goto err_out_exit;

	dnet_backend_log(DNET_LOG_NOTICE, "%s: leveldb: : WRITE: Ok: size: %llu.\n",
			dnet_dump_id(&cmd->id), (unsigned long long)io->size);

err_out_exit:
	dnet_ext_list_destroy(&elist);
	if (err < 0)
		dnet_backend_log(DNET_LOG_ERROR, "%s: leveldb: : WRITE: error: %s: %d.\n",
			dnet_dump_id(&cmd->id), error_string, err);
	free(error_string);
	return err;
}

static int leveldb_backend_read(struct leveldb_backend *s, void *state, struct dnet_cmd *cmd, void *iodata, int last)
{
	struct dnet_io_attr *io = iodata;
	struct dnet_ext_list elist;
	char *data;
	size_t data_size;
	int err = -EINVAL;
	char *error_string = NULL;

	dnet_ext_list_init(&elist);

	dnet_convert_io_attr(io);
	if (io->size || io->offset) {
		err = -ERANGE;
		goto err_out_exit;
	}

	data = leveldb_get(s->db, s->roptions, (const char *)io->id, DNET_ID_SIZE, &data_size, &error_string);
	if (error_string || !data) {
		if (!data)
			err = -ENOENT;
		goto err_out_exit;
	}

	/* Extract original data and extension list from &data */
	err = dnet_ext_list_extract((void *)&data, (uint64_t *)&data_size, &elist, 1);
	if (err != 0)
		goto err_out_free;
	io->timestamp = elist.timestamp;

	io->size = data_size;
	if (data_size && data && last)
		cmd->flags &= ~DNET_FLAGS_NEED_ACK;
	err = dnet_send_read_data(state, cmd, io, data, -1, io->offset, 0);
	if (err < 0)
		goto err_out_free;

	dnet_backend_log(DNET_LOG_NOTICE, "%s: leveldb: : READ: Ok: size: %llu.\n",
			dnet_dump_id(&cmd->id), (unsigned long long)io->size);

err_out_free:
	free(data);
err_out_exit:
	dnet_ext_list_destroy(&elist);
	if (err < 0)
		dnet_backend_log(DNET_LOG_ERROR, "%s: leveldb: READ: error: %s: %d\n",
			dnet_dump_id(&cmd->id), error_string, err);

	free(error_string);
	return err;
}

static int leveldb_backend_remove(struct leveldb_backend *s, void *state __unused, struct dnet_cmd *cmd, void *data __unused)
{
	char *error_string = NULL;

	leveldb_delete(s->db, s->woptions, (const char *)cmd->id.id, DNET_ID_SIZE, &error_string);
	if (error_string) {
		dnet_backend_log(DNET_LOG_ERROR, "%s: leveldb: REMOVE: error: %s\n",
				dnet_dump_id(&cmd->id), error_string);
		free(error_string);
		return -ENOENT;
	}

	return 0;
}

static int leveldb_backend_bulk_read(struct leveldb_backend *s, void *state, struct dnet_cmd *cmd, void *data)
{
	int err = -ENOENT, ret;
	struct dnet_io_attr *io = data;
	struct dnet_io_attr *ios = io+1;
	uint64_t count = 0;
	uint64_t i;

	dnet_convert_io_attr(io);
	count = io->size / sizeof(struct dnet_io_attr);

	for (i = 0; i < count; i++) {
		ret = leveldb_backend_read(s, state, cmd, &ios[i], i + 1 == count);
		if (!ret)
			err = 0;
		else if (err == -ENOENT)
			err = ret;
	}

	return err;
}

static int leveldb_backend_range_read(struct leveldb_backend *s, void *state, struct dnet_cmd *cmd, void *data)
{
	int err = -ENOENT;
	char * error_string = NULL;
	struct dnet_io_attr *io = data;
	struct dnet_io_attr dst_io;
	unsigned i = 0, j = 0;
	dnet_convert_io_attr(io);

	leveldb_iterator_t * it = leveldb_create_iterator(s->db, s->roptions);
	if (!it) {
		return err;
	}

	for (leveldb_iter_seek(it, (const char*)io->id, DNET_ID_SIZE);
	     leveldb_iter_valid(it) && j < io->num; leveldb_iter_next(it), i++)
	{
		size_t size;
		struct dnet_ext_list elist;
		const char * key = leveldb_iter_key(it, &size);
		const char * val = 0;
		if (memcmp(io->parent, key, DNET_ID_SIZE) < 0) {
			break;
		}
		if (i < io->start) {
			continue;
		}
		++j;

		dnet_ext_list_init(&elist);

		err = 0;
		switch (cmd->cmd) {
			case DNET_CMD_READ_RANGE:
				val = leveldb_iter_value(it, &size);

				/* Extensions */
				err = dnet_ext_list_extract((void *)&val, (uint64_t *)&size, &elist, 0);
				if (err != 0)
					break;

				memset(&dst_io, 0, sizeof(dst_io));
				dst_io.flags  = 0;
				dst_io.size   = size;
				dst_io.offset = 0;
				dst_io.type   = io->type;
				dst_io.timestamp = elist.timestamp;
				memcpy(dst_io.id, key, DNET_ID_SIZE);
				memcpy(dst_io.parent, io->parent, DNET_ID_SIZE);
				err = dnet_send_read_data(state, cmd, &dst_io, (char*)val, -1, 0, 0);
				break;
			case DNET_CMD_DEL_RANGE:
				leveldb_delete(s->db, s->woptions, key, size, &error_string);
				if (error_string) {
					dnet_backend_log(DNET_LOG_ERROR, "%s: LEVELDB: REMOVE: error: %s",
					                 dnet_dump_id_str((const unsigned char*)key), error_string);
					err = -ENOENT;
					free(error_string);
				}
				break;
		}

		dnet_ext_list_destroy(&elist);
		if (err) {
			j = 0;
			break;
		}
	}

	if (j) {
		struct dnet_io_attr r;

		memcpy(&r, io, sizeof(struct dnet_io_attr));
		r.num    = j - io->start;
		r.offset = r.size = 0;

		err = dnet_send_read_data(state, cmd, &r, NULL, -1, 0, 0);
	}

	leveldb_iter_destroy(it);

	return err;
}

static int leveldb_backend_command_handler(void *state, void *priv, struct dnet_cmd *cmd, void *data)
{
	int err;
	struct leveldb_backend *s = priv;

	switch (cmd->cmd) {
		case DNET_CMD_LOOKUP:
			err = leveldb_backend_lookup(s, state, cmd);
			break;
		case DNET_CMD_WRITE:
			err = leveldb_backend_write(s, state, cmd, data);
			break;
		case DNET_CMD_READ:
			err = leveldb_backend_read(s, state, cmd, data, 1);
			break;
		case DNET_CMD_STAT:
			err = backend_stat(state, s->path, cmd);
			break;
		case DNET_CMD_DEL:
			err = leveldb_backend_remove(s, state, cmd, data);
			break;
		case DNET_CMD_DEL_RANGE:
		case DNET_CMD_READ_RANGE:
			err = leveldb_backend_range_read(s, state, cmd, data);
			break;
		case DNET_CMD_BULK_READ:
			err = leveldb_backend_bulk_read(s, state, cmd, data);
			break;
		default:
			err = -ENOTSUP;
			break;
	}

	return err;
}

static int dnet_leveldb_set_cache_size(struct dnet_config_backend *b, char *key __unused, char *value)
{
	struct leveldb_backend *s = b->data;

	s->cache_size = atol(value);
	return 0;
}

static int dnet_leveldb_set_write_buffer_size(struct dnet_config_backend *b, char *key __unused, char *value)
{
	struct leveldb_backend *s = b->data;

	s->write_buffer_size = atol(value);
	return 0;
}

static int dnet_leveldb_set_block_size(struct dnet_config_backend *b, char *key __unused, char *value)
{
	struct leveldb_backend *s = b->data;

	s->block_size = atol(value);
	return 0;
}

static int dnet_leveldb_set_block_restart_interval(struct dnet_config_backend *b, char *key __unused, char *value)
{
	struct leveldb_backend *s = b->data;

	s->block_restart_interval = atoi(value);
	return 0;
}

static int dnet_leveldb_set_max_open_files(struct dnet_config_backend *b, char *key __unused, char *value)
{
	struct leveldb_backend *s = b->data;

	s->max_open_files = atoi(value);
	return 0;
}

static int dnet_leveldb_set_sync(struct dnet_config_backend *b, char *key __unused, char *value)
{
	struct leveldb_backend *s = b->data;

	s->sync = atoi(value);
	return 0;
}

static int dnet_leveldb_set_compression(struct dnet_config_backend *b, char *key __unused, char *value)
{
	struct leveldb_backend *s = b->data;

	if (!strcmp(value, "snappy"))
		s->compression = leveldb_snappy_compression;

	return 0;
}

static int dnet_leveldb_set_log(struct dnet_config_backend *b, char *key __unused, char *value)
{
	struct leveldb_backend *s = b->data;
	char *tmp;

	tmp = strdup(value);
	if (!tmp)
		return -ENOMEM;

	if (s->log)
		free(s->log);
	s->log = tmp;
	return 0;
}

static int dnet_leveldb_set_root(struct dnet_config_backend *b, char *key __unused, char *root)
{
	struct leveldb_backend *s = b->data;
	int err;

	err = backend_storage_size(b, root);
	if (err)
		goto err_out_exit;

	s->path = strdup(root);
	if (!s->path) {
		err = -ENOMEM;
		goto err_out_exit;
	}

	return 0;

err_out_exit:
	return err;
}

int leveldb_backend_storage_stat(void *priv, struct dnet_stat *st)
{
	int err;
	struct leveldb_backend *s = priv;

	memset(st, 0, sizeof(struct dnet_stat));

	err = backend_stat_low_level(s->path ? s->path : ".", st);
	if (err)
		return err;

	return 0;
}

static void dnet_leveldb_db_cleanup(struct leveldb_backend *s)
{
}

static int dnet_leveldb_db_init(struct leveldb_backend *s, struct dnet_config *c, const char *path)
{
	return 0;
}

static void leveldb_backend_cleanup(void *priv)
{
	struct leveldb_backend *s = priv;

	leveldb_close(s->db);
	leveldb_writeoptions_destroy(s->woptions);
	leveldb_readoptions_destroy(s->roptions);
	leveldb_cache_destroy(s->cache);
	leveldb_options_destroy(s->options);
	//leveldb_comparator_destroy(s->cmp);
	leveldb_env_destroy(s->env);

	dnet_leveldb_db_cleanup(s);

	free(s->path);
}

static ssize_t dnet_leveldb_db_read(void *priv, struct dnet_raw_id *id, void **datap)
{
	return -ENOTSUP;
}

static int dnet_leveldb_db_write(void *priv, struct dnet_raw_id *id, void *data, size_t size)
{
	return -ENOTSUP;
}

static int dnet_leveldb_db_remove(void *priv, struct dnet_raw_id *id, int real_del)
{
	return -ENOTSUP;
}

static int dnet_leveldb_db_iterate(struct dnet_iterate_ctl *ctl)
{
	return -ENOTSUP;
}

static long long dnet_leveldb_total_elements(void *priv)
{
	struct leveldb_backend *s = priv;
	char *prop;
	char propname[256];
	int level = 0;
	long long count = 0;

	do {
		snprintf(propname, sizeof(propname), "leveldb.num-files-at-level%d", level);
		prop = leveldb_property_value(s->db, propname);
		if (prop) {
			dnet_backend_log(DNET_LOG_DEBUG, "leveldb: properties: %s -> %s\n", propname, prop);
			count += atoi(prop);
		}
		level++;
	} while (prop);

	dnet_backend_log(DNET_LOG_DEBUG, "leveldb: count: %lld\n", count);

	return count;
}

static int dnet_leveldb_config_init(struct dnet_config_backend *b, struct dnet_config *c)
{
	struct leveldb_backend *s = b->data;
	int err;
	char *error_string = NULL;
	char *hpath;
	int hlen;

	err = -EINVAL;
	if (!s->path) {
		dnet_backend_log(DNET_LOG_ERROR, "leveldb: you must provide root path\n");
		goto err_out_exit;
	}

	if (!s->cache_size)
		s->cache_size = 1024 * 1024;

	hlen = strlen(s->path) + 128; /* 128 is for /history suffix */
	hpath = alloca(hlen);
	if (!hpath) {
		err = -ENOMEM;
		goto err_out_exit;
	}

	c->cb = &b->cb;

	b->cb.command_private = s;

	b->cb.command_handler = leveldb_backend_command_handler;

	c->storage_size = b->storage_size;
	c->storage_free = b->storage_free;

	b->cb.storage_stat = leveldb_backend_storage_stat;
	b->cb.backend_cleanup = leveldb_backend_cleanup;

	b->cb.meta_read = dnet_leveldb_db_read;
	b->cb.meta_write = dnet_leveldb_db_write;
	b->cb.meta_remove = dnet_leveldb_db_remove;
	b->cb.meta_total_elements = dnet_leveldb_total_elements;
	b->cb.meta_iterate = dnet_leveldb_db_iterate;

	snprintf(hpath, hlen, "%s/history", s->path);
	mkdir(hpath, 0755);
	err = dnet_leveldb_db_init(s, c, hpath);
	if (err) {
		dnet_backend_log(DNET_LOG_ERROR, "leveldb: could not initialize history database: %d\n", err);
		goto err_out_exit;
	}

	err = -ENOMEM;

	//s->cmp = leveldb_comparator_create(NULL, CmpDestroy, CmpCompare, CmpName);
	s->env = leveldb_create_default_env();
	if (!s->env) {
		dnet_backend_log(DNET_LOG_ERROR, "leveldb: could not create environment\n");
		goto err_out_cleanup;
	}

	s->options = leveldb_options_create();
	if (!s->options) {
		dnet_backend_log(DNET_LOG_ERROR, "leveldb: could not create options\n");
		goto err_out_env_cleanup;
	}

	s->cache = leveldb_cache_create_lru(s->cache_size);
	if (!s->cache) {
		dnet_backend_log(DNET_LOG_ERROR, "leveldb: could not create cache, size: %zd\n", s->cache_size);
		goto err_out_options_cleanup;
	}
	//leveldb_options_set_comparator(s->options, s->cmp);
	leveldb_options_set_create_if_missing(s->options, 1);
	leveldb_options_set_cache(s->options, s->cache);
	leveldb_options_set_env(s->options, s->env);
	leveldb_options_set_info_log(s->options, NULL);
	leveldb_options_set_write_buffer_size(s->options, s->write_buffer_size);
	leveldb_options_set_paranoid_checks(s->options, 1);
	leveldb_options_set_max_open_files(s->options, s->max_open_files);
	leveldb_options_set_block_size(s->options, s->block_size);
	leveldb_options_set_block_restart_interval(s->options, s->block_restart_interval);
	leveldb_options_set_compression(s->options, leveldb_no_compression);

	s->roptions = leveldb_readoptions_create();
	if (!s->roptions) {
		dnet_backend_log(DNET_LOG_ERROR, "leveldb: could not create read options\n");
		goto err_out_cache_cleanup;
	}

	leveldb_readoptions_set_verify_checksums(s->roptions, 1);
	leveldb_readoptions_set_fill_cache(s->roptions, 1);

	s->woptions = leveldb_writeoptions_create();
	if (!s->woptions) {
		dnet_backend_log(DNET_LOG_ERROR, "leveldb: could not create write options\n");
		goto err_out_read_options_cleanup;
	}

	leveldb_writeoptions_set_sync(s->woptions, s->sync);

	s->db = leveldb_open(s->options, s->path, &error_string);
	if (!s->db || error_string) {
		dnet_backend_log(DNET_LOG_ERROR, "leveldb: failed to open leveldb: %s\n", error_string);
		goto err_out_write_options_cleanup;
	}

	return 0;

	leveldb_close(s->db);
err_out_write_options_cleanup:
	free(error_string);
	leveldb_writeoptions_destroy(s->woptions);
err_out_read_options_cleanup:
	leveldb_readoptions_destroy(s->roptions);
err_out_cache_cleanup:
	leveldb_cache_destroy(s->cache);
err_out_options_cleanup:
	leveldb_options_destroy(s->options);
	//leveldb_comparator_destroy(s->cmp);
err_out_env_cleanup:
	leveldb_env_destroy(s->env);
err_out_cleanup:
	dnet_leveldb_db_cleanup(s);
err_out_exit:
	return err;
}

static void dnet_leveldb_config_cleanup(struct dnet_config_backend *b)
{
	struct leveldb_backend *s = b->data;

	leveldb_backend_cleanup(s);
}

static struct dnet_config_entry dnet_cfg_entries_leveldb[] = {
	{"log", dnet_leveldb_set_log},
	{"sync", dnet_leveldb_set_sync},
	{"root", dnet_leveldb_set_root},
	{"cache_size", dnet_leveldb_set_cache_size},
	{"write_buffer_size", dnet_leveldb_set_write_buffer_size},
	{"block_size", dnet_leveldb_set_block_size},
	{"block_restart_interval", dnet_leveldb_set_block_restart_interval},
	{"max_open_files", dnet_leveldb_set_max_open_files},
	{"compression", dnet_leveldb_set_compression},
//	{"", dnet_leveldb_set_},
};

static struct dnet_config_backend dnet_leveldb_backend = {
	.name			= "leveldb",
	.ent			= dnet_cfg_entries_leveldb,
	.num			= ARRAY_SIZE(dnet_cfg_entries_leveldb),
	.size			= sizeof(struct leveldb_backend),
	.init			= dnet_leveldb_config_init,
	.cleanup		= dnet_leveldb_config_cleanup,
};

int dnet_leveldb_backend_init(void)
{
	return dnet_backend_register(&dnet_leveldb_backend);
}

void dnet_leveldb_backend_exit(void)
{
	/* cleanup routing will be called explicitly through backend->cleanup() callback */
}<|MERGE_RESOLUTION|>--- conflicted
+++ resolved
@@ -74,11 +74,7 @@
 
 static int leveldb_backend_write(struct leveldb_backend *s, void *state, struct dnet_cmd *cmd, void *data)
 {
-<<<<<<< HEAD
-	struct dnet_node *n = dnet_get_node_from_state(state);
 	struct dnet_ext_list elist;
-=======
->>>>>>> 8bce338c
 	int err = -EINVAL;
 	char *error_string = NULL;
 	struct dnet_io_attr *io = data;
