/*
 * 2008+ Copyright (c) Evgeniy Polyakov <zbr@ioremap.net>
 * All rights reserved.
 *
 * This program is free software; you can redistribute it and/or modify
 * it under the terms of the GNU General Public License as published by
 * the Free Software Foundation; either version 2 of the License, or
 * (at your option) any later version.
 *
 * This program is distributed in the hope that it will be useful,
 * but WITHOUT ANY WARRANTY; without even the implied warranty of
 * MERCHANTABILITY or FITNESS FOR A PARTICULAR PURPOSE.  See the
 * GNU General Public License for more details.
 */

#include "config.h"

#include <sys/types.h>
#include <sys/stat.h>
#include <sys/socket.h>
#include <sys/time.h>
#include <sys/syscall.h>

#include <ctype.h>
#include <fcntl.h>
#include <errno.h>
#include <unistd.h>
#include <stdio.h>
#include <stdlib.h>
#include <string.h>
#include <time.h>

#include <netinet/in.h>

#include "elliptics/packet.h"
#include "elliptics/interface.h"

#include "backends.h"
#include "common.h"

#ifndef __unused
#define __unused	__attribute__ ((unused))
#endif

static struct dnet_log ioclient_logger;

static void dnet_usage(char *p)
{
	fprintf(stderr, "Usage: %s\n"
			" -r addr:port:family  - adds a route to the given node\n"
			" -W file              - write given file to the network storage\n"
			" -s                   - request IO counter stats from node\n"
			" -z                   - request VFS IO stats from node\n"
			" -a                   - request stats from all connected nodes\n"
			" -R file              - read given file from the network into the local storage\n"
			" -H file              - read a history for given file into the local storage\n"
			" -I id                - transaction id\n"
			" -g groups            - group IDs to connect\n"
			" -c cmd               - execute given command on the remote node\n"
			" -L file              - lookup a storage which hosts given file\n"
			" -l log               - log file. Default: disabled\n"
			" -w timeout           - wait timeout in seconds used to wait for content sync.\n"
			" ...                  - parameters can be repeated multiple times\n"
			"                        each time they correspond to the last added node\n"
			" -m mask              - log events mask\n"
			" -O offset            - read/write offset in the file\n"
			" -S size              - read/write transaction size\n"
			" -u file              - unlink file\n"
			" -N namespace         - use this namespace for operations\n"
			, p);
}

int main(int argc, char *argv[])
{
	int ch, err, i, have_remote = 0;
	int io_counter_stat = 0, vfs_stat = 0, single_node_stat = 1;
	struct dnet_node *n = NULL;
	struct dnet_config cfg, rem, *remotes = NULL;
	char *logfile = "/dev/stderr", *readf = NULL, *writef = NULL, *cmd = NULL, *lookup = NULL;
	char *historyf = NULL, *removef = NULL;
	unsigned char trans_id[DNET_ID_SIZE], *id = NULL;
	FILE *log = NULL;
	uint64_t offset, size;
	int *groups = NULL, group_num = 0;

	memset(&cfg, 0, sizeof(struct dnet_config));

	size = offset = 0;

	cfg.sock_type = SOCK_STREAM;
	cfg.proto = IPPROTO_TCP;
	cfg.wait_timeout = 60;
	ioclient_logger.log_mask = DNET_LOG_ERROR | DNET_LOG_INFO | DNET_LOG_NOTICE;

	memcpy(&rem, &cfg, sizeof(struct dnet_config));

	while ((ch = getopt(argc, argv, "N:g:u:O:S:m:zsaH:L:w:l:c:I:r:W:R:h")) != -1) {
		switch (ch) {
			case 'N':
				cfg.ns = optarg;
				cfg.nsize = strlen(optarg);
				break;
			case 'u':
				removef = optarg;
				break;
			case 'O':
				offset = strtoull(optarg, NULL, 0);
				break;
			case 'S':
				size = strtoull(optarg, NULL, 0);
				break;
			case 'm':
				ioclient_logger.log_mask = strtoul(optarg, NULL, 0);
				break;
			case 's':
				io_counter_stat = 1;
				break;
			case 'z':
				vfs_stat = 1;
				break;
			case 'a':
				single_node_stat = 0;
				break;
			case 'H':
				historyf = optarg;
				break;
			case 'L':
				lookup = optarg;
				break;
			case 'w':
				cfg.check_timeout = cfg.wait_timeout = atoi(optarg);
				break;
			case 'l':
				logfile = optarg;
				break;
			case 'c':
				cmd = optarg;
				break;
			case 'I':
				err = dnet_parse_numeric_id(optarg, trans_id);
				if (err)
					return err;
				id = trans_id;
				break;
			case 'g':
				group_num = dnet_parse_groups(optarg, &groups);
				if (group_num <= 0)
					return -1;
				break;
			case 'r':
				err = dnet_parse_addr(optarg, &rem);
				if (err)
					return err;
				have_remote++;
				remotes = realloc(remotes, sizeof(rem) * have_remote);
				if (!remotes)
					return -ENOMEM;
				memcpy(&remotes[have_remote - 1], &rem, sizeof(rem));
				break;
			case 'W':
				writef = optarg;
				break;
			case 'R':
				readf = optarg;
				break;
			case 'h':
			default:
				dnet_usage(argv[0]);
				return -1;
		}
	}
	
	log = fopen(logfile, "a");
	if (!log) {
		err = -errno;
		fprintf(stderr, "Failed to open log file %s: %s.\n", logfile, strerror(errno));
		return err;
	}

	ioclient_logger.log_private = log;
	ioclient_logger.log = dnet_common_log;
	cfg.log = &ioclient_logger;

	n = dnet_node_create(&cfg);
	if (!n)
		return -1;

	dnet_node_set_groups(n, groups, group_num);

	if (have_remote) {
		int error = -ECONNRESET;
		for (i=0; i<have_remote; ++i) {
			if (single_node_stat && (vfs_stat || io_counter_stat))
<<<<<<< HEAD
				remotes[i].join = DNET_NO_ROUTE_LIST;
=======
				remotes[i].flags = DNET_CFG_NO_ROUTE_LIST;
>>>>>>> 6511fb4a
			err = dnet_add_state(n, &remotes[i]);
			if (!err)
				error = 0;
		}

		if (error)
			return error;
	}

	/*
	 * Used to wait for all nodes to complete connection.
	 */
	if (!(single_node_stat && (vfs_stat || io_counter_stat)))
		sleep(1);

	if (writef) {
		err = dnet_write_file(n, writef, writef, strlen(writef), NULL, offset, size, 0);
		if (err)
			return err;
	}

	if (readf) {
		char file[strlen(readf) + sizeof(DNET_HISTORY_SUFFIX) + 1];
		err = dnet_read_file(n, readf, readf, strlen(readf), NULL, offset, size, 0);

		snprintf(file, sizeof(file), "%s%s", readf, DNET_HISTORY_SUFFIX);
		unlink(file);

		if (err)
			return err;
	}

	if (historyf) {
		err = dnet_read_file(n, historyf, historyf, strlen(historyf), NULL, offset, size, 1);
		if (err)
			return err;
	}
	
	if (removef) {
		if (id) {
			struct dnet_id raw;

			for (i=0; i<group_num; ++i) {
				dnet_setup_id(&raw, groups[i], id);
				dnet_remove_object_now(n, &raw, 0);
			}

			return 0;
		}

		err = dnet_remove_file(n, removef, strlen(removef), NULL);
		if (err)
			return err;
	}

	if (cmd) {
		err = dnet_send_cmd(n, NULL, cmd);
		if (err < 0)
			return err;
	}

	if (lookup) {
		err = dnet_lookup(n, lookup);
		if (err)
			return err;
	}

	if (vfs_stat) {
		err = dnet_request_stat(n, NULL, DNET_CMD_STAT, 0, NULL, NULL);
		if (err < 0)
			return err;
	}

	if (io_counter_stat) {
		err = dnet_request_stat(n, NULL, DNET_CMD_STAT_COUNT, DNET_ATTR_CNTR_GLOBAL, NULL, NULL);
		if (err < 0)
			return err;
	}

	dnet_node_destroy(n);

	printf("Successfully executed given command.\n");

	return 0;
}
<|MERGE_RESOLUTION|>--- conflicted
+++ resolved
@@ -191,11 +191,7 @@
 		int error = -ECONNRESET;
 		for (i=0; i<have_remote; ++i) {
 			if (single_node_stat && (vfs_stat || io_counter_stat))
-<<<<<<< HEAD
-				remotes[i].join = DNET_NO_ROUTE_LIST;
-=======
 				remotes[i].flags = DNET_CFG_NO_ROUTE_LIST;
->>>>>>> 6511fb4a
 			err = dnet_add_state(n, &remotes[i]);
 			if (!err)
 				error = 0;
