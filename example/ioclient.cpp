/*
 * 2008+ Copyright (c) Evgeniy Polyakov <zbr@ioremap.net>
 * All rights reserved.
 *
 * This program is free software; you can redistribute it and/or modify
 * it under the terms of the GNU Lesser General Public License as published by
 * the Free Software Foundation; either version 2 of the License, or
 * (at your option) any later version.
 *
 * This program is distributed in the hope that it will be useful,
 * but WITHOUT ANY WARRANTY; without even the implied warranty of
 * MERCHANTABILITY or FITNESS FOR A PARTICULAR PURPOSE.  See the
 * GNU Lesser General Public License for more details.
 */

#include <sys/types.h>
#include <sys/stat.h>
#include <sys/socket.h>
#include <sys/time.h>
#include <sys/syscall.h>

#include <ctype.h>
#include <fcntl.h>
#include <errno.h>
#include <unistd.h>
#include <signal.h>
#include <stdio.h>
#include <stdlib.h>
#include <string.h>
#include <time.h>
#include <iostream>

#include <netinet/in.h>

#include "elliptics/cppdef.h"
#include "elliptics/backends.h"

#include "common.h"

using namespace ioremap::elliptics;

static void dnet_usage(char *p)
{
	fprintf(stderr, "Usage: %s\n"
			" -r addr:port:family  - adds a route to the given node\n"
			" -W file              - write given file to the network storage\n"
			" -a                   - request stats from all connected nodes\n"
			" -U status            - update server status: 1 - elliptics exits, 2 - goes RO\n"
			" -R file              - read given file from the network into the local storage\n"
			" -I id                - transaction id (used to read data)\n"
			" -g groups            - group IDs to connect\n"
			" -c cmd-event         - execute event on a remote node\n"
			" -k src-key           - use this src_key with exec\n"
			" -L file              - lookup a storage which hosts given file\n"
			" -l log               - log file. Default: disabled\n"
			" -w timeout           - wait timeout in seconds used to wait for content sync.\n"
			" -m level             - log level\n"
			" -M level             - set new log level\n"
			" -f flags             - node flags (see @cfg->flags comments in include/elliptics/interface.h)\n"
			" -F flags             - change node flags (see @cfg->flags comments in include/elliptics/interface.h)\n"
			" -O offset            - read/write offset in the file\n"
			" -S size              - read/write transaction size\n"
			" -u file              - unlink file\n"
			" -N namespace         - use this namespace for operations\n"
			" -D object            - read latest data for given object, if -I id is specified, this field is unused\n"
			" -C flags             - command flags\n"
			" -d request_string    - defragmentation request: 'compact' - start defragmentation of heavily fragmented blobs (those where size of all removed records is more than defrag_percentage), 'start' - start whole defragmentation (means 'compact' and sorting of all unsorted blobs), 'status' - request current status, 'stop' - interrupt defragmentation of all blobs after completion of defragmentation of a single blob\n"
			" -i flags             - IO flags (see DNET_IO_FLAGS_* in include/elliptics/packet.h\n"
			" -H                   - do not hash id, use it as is\n"
			" -b backend_id        - operate with given backend ID, it is needed for defragmentation request or backend status update\n"
			" -B status            - change backend status, possible options are: enable, disable, "
							"enable_write, disable_write, delay, status (default)\n"
			" -p delay             - number of milliseconds for given backend to sleep after every command, "
							"can be set with backend-status command (-B option)\n"
			" -h                   - this help\n"
			" ...                  - every parameter can be repeated multiple times, in this case the last one will be used\n"
			, p);
}

static key create_id(unsigned char *id, const char *file_name)
{
	if (id) {
		struct dnet_id raw;

		dnet_setup_id(&raw, 0, id);

		return raw;
	} else {
		return key(file_name);
	}
}

int main(int argc, char *argv[])
{
	int ch, err;
	int single_node_stat = 1;
	struct dnet_node_status node_status;
	int update_status = 0;
	struct dnet_config cfg;
	char *remote_addr = NULL;
	int port = -1;
	int family = -1;
	int remote_flags = 0;
	const char *logfile = "/dev/stderr", *readf = NULL, *writef = NULL, *cmd = NULL, *lookup = NULL;
	const char *read_data = NULL;
	char *removef = NULL;
	unsigned char trans_id[DNET_ID_SIZE], *id = NULL;
	uint64_t offset, size;
	std::vector<int> groups;
	uint64_t cflags = 0;
	uint64_t ioflags = 0;
	char *defrag_status_str = NULL;
	sigset_t mask;
	char *ns = NULL;
	int nsize = 0;
	std::string as_is_key;
	int exec_src_key = -1;
	int backend_id = -1;
	char *backend_status_str = NULL;
	uint32_t delay = 0;

	memset(&node_status, 0, sizeof(struct dnet_node_status));
	memset(&cfg, 0, sizeof(struct dnet_config));

	cfg.indexes_shard_count = 10;

	node_status.nflags = -1;
	node_status.status_flags = -1;
	node_status.log_level = ~0U;

	size = offset = 0;

	cfg.wait_timeout = 60;
	dnet_log_level log_level = DNET_LOG_ERROR;

	while ((ch = getopt(argc, argv, "i:d:C:A:f:F:M:N:g:u:O:S:m:zsU:aL:w:l:c:k:I:r:W:R:D:hHb:B:p:")) != -1) {
		switch (ch) {
			case 'i':
				ioflags = strtoull(optarg, NULL, 0);
				break;
			case 'd':
				defrag_status_str = optarg;
				break;
			case 'C':
				cflags = strtoull(optarg, NULL, 0);
				break;
			case 'f':
				cfg.flags = strtol(optarg, NULL, 0);
				break;
			case 'F':
				node_status.nflags = strtol(optarg, NULL, 0);
				update_status = 1;
				break;
			case 'M':
				try {
					node_status.log_level = static_cast<uint32_t>(file_logger::parse_level(optarg));
				} catch (std::exception &exc) {
					std::cerr << "remote log level: " << exc.what() << std::endl;
					return -1;
				}
				update_status = 1;
				break;
			case 'N':
				ns = optarg;
				nsize = strlen(optarg);
				break;
			case 'u':
				removef = optarg;
				break;
			case 'O':
				offset = strtoull(optarg, NULL, 0);
				break;
			case 'S':
				size = strtoull(optarg, NULL, 0);
				break;
			case 'm':
				try {
					log_level = file_logger::parse_level(optarg);
				} catch (std::exception &exc) {
					std::cerr << exc.what() << std::endl;
					return -1;
				}

				break;
			case 'U':
				node_status.status_flags = strtol(optarg, NULL, 0);
				update_status = 1;
				break;
			case 'a':
				single_node_stat = 0;
				break;
			case 'L':
				lookup = optarg;
				break;
			case 'w':
				cfg.check_timeout = cfg.wait_timeout = atoi(optarg);
				break;
			case 'l':
				logfile = optarg;
				break;
			case 'c':
				cmd = optarg;
				break;
			case 'k':
				exec_src_key = atoi(optarg);
				break;
			case 'I':
				err = dnet_parse_numeric_id(optarg, trans_id);
				if (err)
					return err;
				id = trans_id;
				break;
			case 'g': {
				int *groups_tmp = NULL, group_num = 0;
				group_num = dnet_parse_groups(optarg, &groups_tmp);
				if (group_num <= 0)
					return -1;
				groups.assign(groups_tmp, groups_tmp + group_num);
				free(groups_tmp);
				break;
			}
			case 'r':
				err = dnet_parse_addr(optarg, &port, &family);
				if (err)
					return err;
				remote_addr = optarg;
				break;
			case 'W':
				writef = optarg;
				break;
			case 'R':
				readf = optarg;
				break;
			case 'D':
				read_data = optarg;
				break;
			case 'H':
				as_is_key=read_data;
				id=(unsigned char*)(as_is_key.c_str());
				break;
			case 'b':
				backend_id = atoi(optarg);
				break;
			case 'B':
				backend_status_str = optarg;
				break;
			case 'p':
				delay = atoi(optarg);
				break;
			case 'h':
			default:
				dnet_usage(argv[0]);
				return -1;
		}
	}

	try {
		file_logger log(logfile, log_level);

		/*
		 * Only request stats or start defrag on the single node
		 */
		if (single_node_stat && defrag_status_str) {
			remote_flags = DNET_CFG_NO_ROUTE_LIST;
			cfg.flags |= DNET_CFG_NO_ROUTE_LIST;
		}

		node n(logger(log, blackhole::log::attributes_t()), cfg);
		session s(n);

		s.set_cflags(cflags);
		s.set_ioflags(ioflags);

		sigemptyset(&mask);
		sigaddset(&mask, SIGTERM);
		sigaddset(&mask, SIGINT);
		sigaddset(&mask, SIGHUP);
		sigaddset(&mask, SIGCHLD);
		pthread_sigmask(SIG_UNBLOCK, &mask, NULL);
		sigprocmask(SIG_UNBLOCK, &mask, NULL);

		if (!remote_addr) {
			fprintf(stderr, "You must specify remote address\n");
			return -EINVAL;
		}

		struct dnet_addr ra;

		err = dnet_create_addr(&ra, remote_addr, port, family);
		if (err) {
			BH_LOG(n.get_log(), DNET_LOG_ERROR, "Failed to get address info for %s:%d, family: %d, err: %d: %s.",
					remote_addr, port, family, err, strerror(-err));
			return err;
		}

		err = dnet_add_state(n.get_native(), &ra, 1, remote_flags);
		if (err < 0)
			return err;

		s.set_groups(groups);
		s.set_namespace(ns, nsize);

		if (defrag_status_str || backend_status_str) {
			if (backend_id < 0) {
				fprintf(stderr, "You must specify backend id (-b)\n");
				return -EINVAL;
			}

			std::string defrag_status, backend_status;
			if (defrag_status_str)
				defrag_status.assign(defrag_status_str);
			else
				backend_status.assign(backend_status_str);

			session sess = s.clone();
			sess.set_exceptions_policy(session::no_exceptions);

			async_backend_status_result result;

			if (defrag_status == "start") {
				result = sess.start_defrag(ra, backend_id);
			} else if (defrag_status == "compact") {
				result = sess.start_compact(ra, backend_id);
			} else if (defrag_status == "stop") {
				result = sess.stop_defrag(ra, backend_id);
			} else if ((defrag_status == "status") || (backend_status == "status")) {
				result = sess.request_backends_status(ra);
			} else if (backend_status == "enable") {
				result = sess.enable_backend(ra, backend_id);
			} else if (backend_status == "disable") {
				result = sess.disable_backend(ra, backend_id);
			} else if (backend_status == "enable_write") {
				result = sess.make_writable(ra, backend_id);
			} else if (backend_status == "disable_write") {
				result = sess.make_readonly(ra, backend_id);
			} else if (backend_status == "delay") {
				result = sess.set_delay(ra, backend_id, delay);
			} else {
				fprintf(stderr, "Invalid %s status '%s'\n", defrag_status_str ? "defrag" : "backend",
						defrag_status_str ? defrag_status_str : backend_status_str);
				return -EINVAL;
			}

			result.wait();

			if (result.error())
				std::cout << "result: " << result.error().message() << std::endl;

			backend_status_result_entry entry = result.get_one();
			if (entry.is_valid()) {
				for (size_t i = 0; i < entry.count(); ++i) {
					dnet_backend_status *status = entry.backend(i);
					std::cout << "       backend_id: " << status->backend_id << std::endl;
					std::cout << "          address: " << dnet_addr_string(entry.address()) << std::endl;
					std::cout << "    backend state: " << dnet_backend_state_string(status->state) << std::endl;
					std::cout << "    defrag  state: " << dnet_backend_defrag_state_string(status->defrag_state) << std::endl;
					std::cout << "        read-only: " << (status->read_only != 0 ? "true" : "false") << std::endl;
					std::cout << "            delay: " << status->delay << std::endl;
					std::cout << "       last start: ";
					if (dnet_time_is_empty(&status->last_start)) {
						std::cout << "  backend has never been started" << std::endl;
					} else {
						std::cout << dnet_print_time(&status->last_start) << std::endl;
						std::cout << " last start error: " << status->last_start_err << std::endl;
					}
				}
			} else {
				std::cout << "status results are missed" << std::endl;
			}

			return result.error().code();
		}

		if (writef)
			s.write_file(create_id(id, writef), writef, offset, offset, size);

		if (readf)
			s.read_file(create_id(id, readf), readf, offset, size);

		if (read_data) {
			sync_read_result result = s.read_latest(create_id(id, read_data), offset, size);

			data_pointer file = result[0].file();

			while (!file.empty()) {
				err = write(1, file.data(), file.size());
				if (err <= 0) {
					err = -errno;
					throw_error(err, "%s: can not write data to stdout", read_data);
					return err;
				}
				file = file.skip(err);
			}
		}

		if (removef)
			s.remove(create_id(id, removef)).wait();

		if (cmd) {
			session exec_session = s.clone();
			exec_session.set_filter(filters::all_with_ack);
			exec_session.set_cflags(cflags | DNET_FLAGS_NOLOCK);

			dnet_id did_tmp, *did = NULL;
			std::string event, data;

			memset(&did_tmp, 0, sizeof(struct dnet_id));

			if (const char *tmp = strchr(cmd, ' ')) {
				event.assign(cmd, tmp);
				data.assign(tmp + 1);
			} else {
				event.assign(cmd);
			}

			if (id || data.size()) {
				did = &did_tmp;

				if (id) {
					dnet_setup_id(did, 0, id);
				} else {
					exec_session.transform(data, did_tmp);
				}
			}

			bool failed = false;
			auto result = exec_session.exec(did, exec_src_key, event, data);
			for (auto it = result.begin(); it != result.end(); ++it) {
				if (it->error()) {
					error_info error = it->error();
					std::cerr << dnet_addr_string(it->address())
						<< ": failed to process: \"" << error.message() << "\": " << error.code() << std::endl;
					failed = true;
				} else {
					exec_context context = it->context();
					if (context.is_null()) {
						std::cout << dnet_addr_string(it->address())
							<< ": acknowledge" << std::endl;
					} else {
						std::cout << dnet_addr_string(context.address())
							<< ": " << context.event()
							<< " \"" << context.data().to_string() << "\"" << std::endl;
					}
				}
			}
			if (failed)
				return -1;
		}

		if (lookup) {
			sync_lookup_result res = s.lookup(create_id(id, lookup));
			for(auto it = res.begin(), end = res.end(); it != end; ++it) {
				auto info = it->file_info();
				std::cout << "Storage address: " << dnet_addr_string(it->storage_address()) << "\n"
<<<<<<< HEAD
					<< "Backend: " << it->command()->backend_id << "\n"
					<< "File path: " << it->file_path() << "\n"
					<< " File info: " << "\n"
						<< "\tsize: "	<< info->size << "\n"
						<< "\toffset: " << info->offset << "\n"
						<< "\ttime: " << info->mtime.tsec << "/" << info->mtime.tnsec
=======
					<< "Group: " << it->command()->id.group_id << "\n"
					<< "Backend: " << it->command()->backend_id << "\n"
					<< "File path: " << it->file_path() << "\n"
					<< "File info: " << "\n"
						<< "\tsize: "	<< info->size << "\n"
						<< "\toffset: " << info->offset << "\n"
						<< "\tmtime: " << dnet_print_time(&info->mtime)
>>>>>>> f9ac45b7
						<< std::endl;
			}
		}

		if (update_status) {
			sync_node_status_result result = s.update_status(address(remote_addr, port, family), node_status);
		}

	} catch (const std::exception &e) {
		std::cerr << e.what() << std::endl;
		return -1;
	}

	return 0;
}
<|MERGE_RESOLUTION|>--- conflicted
+++ resolved
@@ -452,14 +452,6 @@
 			for(auto it = res.begin(), end = res.end(); it != end; ++it) {
 				auto info = it->file_info();
 				std::cout << "Storage address: " << dnet_addr_string(it->storage_address()) << "\n"
-<<<<<<< HEAD
-					<< "Backend: " << it->command()->backend_id << "\n"
-					<< "File path: " << it->file_path() << "\n"
-					<< " File info: " << "\n"
-						<< "\tsize: "	<< info->size << "\n"
-						<< "\toffset: " << info->offset << "\n"
-						<< "\ttime: " << info->mtime.tsec << "/" << info->mtime.tnsec
-=======
 					<< "Group: " << it->command()->id.group_id << "\n"
 					<< "Backend: " << it->command()->backend_id << "\n"
 					<< "File path: " << it->file_path() << "\n"
@@ -467,7 +459,6 @@
 						<< "\tsize: "	<< info->size << "\n"
 						<< "\toffset: " << info->offset << "\n"
 						<< "\tmtime: " << dnet_print_time(&info->mtime)
->>>>>>> f9ac45b7
 						<< std::endl;
 			}
 		}
