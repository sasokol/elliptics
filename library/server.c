--- conflicted
+++ resolved
@@ -299,14 +299,11 @@
 
 	if (cfg->flags & DNET_CFG_JOIN_NETWORK) {
 		int s;
-<<<<<<< HEAD
 		struct dnet_backend_ids *backend;
 		struct dnet_backend_ids *backends[1] = { NULL };
-		int backends_count = 1;
-=======
 		struct dnet_addr la;
 		struct dnet_addr_socket *socket;
->>>>>>> 0ba033f4
+		int backends_count = 1;
 
 		err = dnet_locks_init(n, 1024);
 		if (err)
