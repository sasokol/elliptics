--- conflicted
+++ resolved
@@ -106,9 +106,30 @@
 	acmd->cnt.addr_num = states_num * n->addr_num;
 	acmd->cnt.node_addr_num = n->addr_num;
 	addrs = acmd->cnt.addrs;
+	const int dump_size = 128;
+	char orig_addr_str[dump_size+1], addr_str[dump_size+1], first_addr_str[dump_size+1];
+
+	dnet_server_convert_dnet_addr_raw(&orig->addr, orig_addr_str, dump_size);
 
 	list_for_each_entry(st, &n->dht_state_list, node_entry) {
-		if (dnet_addr_equal(&st->addr, &orig->addr) || !st->addrs)
+		int skip = dnet_addr_equal(&st->addr, &orig->addr) || !st->addrs;
+
+		if (!st->addrs)
+			snprintf(first_addr_str, sizeof(first_addr_str), "no-address");
+		else
+			dnet_server_convert_dnet_addr_raw(&st->addrs[0], first_addr_str, dump_size);
+
+		dnet_server_convert_dnet_addr_raw(&st->addr, addr_str, dump_size);
+
+		dnet_log(n, DNET_LOG_NOTICE, "route-list: request-from: %s, route-table-node: %s, group: %d, "
+				"first-id: %s, id_num: %d, addr_num: %d, first-addr: %s, skip: %d\n",
+				orig_addr_str, addr_str,
+				g->group_id,
+				dnet_dump_id_str(st->idc->ids[0].raw.id),
+				st->idc->id_num, n->addr_num,
+				first_addr_str, skip);
+
+		if (skip)
 			continue;
 
 		assert(st->addr_num == n->addr_num);
@@ -121,8 +142,6 @@
 		addrs += n->addr_num;
 	}
 	pthread_mutex_unlock(&n->state_lock);
-
-<<<<<<< HEAD
 	memcpy(&acmd->cmd.id, &cmd->id, sizeof(struct dnet_id));
 	acmd->cmd.size = total_size - sizeof(struct dnet_cmd);
 
@@ -133,92 +152,6 @@
 
 	dnet_convert_addr_cmd(acmd);
 	err = dnet_send(orig, acmd, total_size);
-=======
-	dnet_log(n, DNET_LOG_NOTICE, "%s: join request: client: %s -> %s, "
-			"address idx: %d, received addr-num: %d, local addr-num: %d, ids-num: %d\n",
-			dnet_dump_id(&cmd->id), client_addr, server_addr,
-			idx, cnt->addr_num, n->addr_num, ids_num);
-
-	ids = (struct dnet_raw_id *)(data + sizeof(struct dnet_addr_container) + cnt->addr_num * sizeof(struct dnet_addr));
-	for (i = 0; i < ids_num; ++i)
-		dnet_convert_raw_id(&ids[0]);
-
-	list_del_init(&st->state_entry);
-	list_del_init(&st->storage_state_entry);
-
-	memcpy(&st->addr, &cnt->addrs[idx], sizeof(struct dnet_addr));
-
-	err = dnet_copy_addrs(st, cnt->addrs, cnt->addr_num);
-	if (err)
-		goto err_out_exit;
-
-	err = dnet_idc_create(st, cmd->id.group_id, ids, ids_num);
-
-	dnet_log(n, DNET_LOG_INFO, "%s: join request completed: client: %s -> %s, "
-			"address idx: %d, received addr-num: %d, local addr-num: %d, ids-num: %d, err: %d\n",
-			dnet_dump_id(&cmd->id), client_addr, server_addr,
-			idx, cnt->addr_num, n->addr_num, ids_num, err);
-
-err_out_exit:
-	react_stop_action(ACTION_DNET_CMD_JOIN_CLIENT);
-	return err;
-}
-
-static int dnet_cmd_route_list(struct dnet_net_state *orig, struct dnet_cmd *cmd)
-{
-	react_start_action(ACTION_DNET_CMD_ROUTE_LIST);
-
-	struct dnet_node *n = orig->n;
-	struct dnet_net_state *st;
-	struct dnet_group *g;
-	void *buf = NULL;
-	size_t size, orig_size = 0;
-	int err;
-	const int dump_size = 128;
-	char orig_addr_str[dump_size+1], addr_str[dump_size+1], first_addr_str[dump_size+1];
-
-	dnet_server_convert_dnet_addr_raw(&orig->addr, orig_addr_str, dump_size);
-
-	pthread_mutex_lock(&n->state_lock);
-	list_for_each_entry(g, &n->group_list, group_entry) {
-		list_for_each_entry(st, &g->state_list, state_entry) {
-			int skip = dnet_addr_equal(&st->addr, &orig->addr) || !st->addrs;
-
-			if (!st->addrs)
-				snprintf(first_addr_str, sizeof(first_addr_str), "no-address");
-			else
-				dnet_server_convert_dnet_addr_raw(&st->addrs[0], first_addr_str, dump_size);
-
-			dnet_server_convert_dnet_addr_raw(&st->addr, addr_str, dump_size);
-
-			dnet_log(n, DNET_LOG_NOTICE, "route-list: request-from: %s, route-table-node: %s, group: %d, "
-					"first-id: %s, id_num: %d, addr_num: %d, first-addr: %s, skip: %d\n",
-					orig_addr_str, addr_str,
-					g->group_id,
-					dnet_dump_id_str(st->idc->ids[0].raw.id),
-					st->idc->id_num, n->addr_num,
-					first_addr_str, skip);
-
-			if (skip)
-				continue;
-
-			size = st->idc->id_num * sizeof(struct dnet_raw_id) +
-				sizeof(struct dnet_addr_cmd) + n->addr_num * sizeof(struct dnet_addr);
-
-			if (size > orig_size) {
-				buf = realloc(buf, size);
-				if (!buf) {
-					err = -ENOMEM;
-					goto err_out_unlock;
-				}
-
-				orig_size = size;
-			}
-
-			memset(buf, 0, size);
-			cmd->id.group_id = g->group_id;
-			dnet_send_idc_fill(st, buf, size, &cmd->id, cmd->trans, DNET_CMD_ROUTE_LIST, 1, 0, 1);
->>>>>>> 50268d5d
 
 	if (err == 0) {
 		cmd->flags &= ~DNET_FLAGS_NEED_ACK;
