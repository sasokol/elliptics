--- conflicted
+++ resolved
@@ -576,11 +576,7 @@
 	[DNET_CNTR_UNKNOWN] = "UNKNOWN",
 };
 
-<<<<<<< HEAD
-static char *dnet_cmd_string(int cmd)
-=======
 char *dnet_cmd_string(int cmd)
->>>>>>> 6511fb4a
 {
 	if (cmd == 0 || cmd >= __DNET_CMD_MAX)
 		cmd = DNET_CMD_UNKNOWN;
