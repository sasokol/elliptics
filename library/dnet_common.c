/*
 * 2008+ Copyright (c) Evgeniy Polyakov <zbr@ioremap.net>
 * All rights reserved.
 *
 * This program is free software; you can redistribute it and/or modify
 * it under the terms of the GNU General Public License as published by
 * the Free Software Foundation; either version 2 of the License, or
 * (at your option) any later version.
 *
 * This program is distributed in the hope that it will be useful,
 * but WITHOUT ANY WARRANTY; without even the implied warranty of
 * MERCHANTABILITY or FITNESS FOR A PARTICULAR PURPOSE.  See the
 * GNU General Public License for more details.
 */

#include <sys/types.h>
#include <sys/stat.h>
#include <sys/socket.h>
#include <sys/mman.h>
#include <sys/wait.h>

#include <ctype.h>
#include <fcntl.h>
#include <limits.h>
#include <stdio.h>
#include <stdlib.h>
#include <unistd.h>

#include "elliptics.h"

#include "elliptics/packet.h"
#include "elliptics/interface.h"


int dnet_transform(struct dnet_node *n, const void *src, uint64_t size, struct dnet_id *id)
{
	struct dnet_transform *t = &n->transform;
	unsigned int csize = sizeof(id->id);

	return t->transform(t->priv, src, size, id->id, &csize, 0);
}


static char *dnet_cmd_strings[] = {
	[DNET_CMD_LOOKUP] = "LOOKUP",
	[DNET_CMD_REVERSE_LOOKUP] = "REVERSE_LOOKUP",
	[DNET_CMD_JOIN] = "JOIN",
	[DNET_CMD_WRITE] = "WRITE",
	[DNET_CMD_READ] = "READ",
	[DNET_CMD_LIST] = "CHECK",
	[DNET_CMD_EXEC] = "EXEC",
	[DNET_CMD_ROUTE_LIST] = "ROUTE_LIST",
	[DNET_CMD_STAT] = "STAT",
	[DNET_CMD_NOTIFY] = "NOTIFY",
	[DNET_CMD_DEL] = "REMOVE",
	[DNET_CMD_STAT_COUNT] = "STAT_COUNT",
	[DNET_CMD_STATUS] = "STATUS",
	[DNET_CMD_READ_RANGE] = "READ_RANGE",
	[DNET_CMD_DEL_RANGE] = "DEL_RANGE",
	[DNET_CMD_AUTH] = "AUTH",
	[DNET_CMD_BULK_READ] = "BULK_READ",
	[DNET_CMD_DEFRAG] = "DEFRAG",
	[DNET_CMD_UNKNOWN] = "UNKNOWN",
};

static char *dnet_counter_strings[] = {
	[DNET_CNTR_LA1] = "DNET_CNTR_LA1",
	[DNET_CNTR_LA5] = "DNET_CNTR_LA5",
	[DNET_CNTR_LA15] = "DNET_CNTR_LA15",
	[DNET_CNTR_BSIZE] = "DNET_CNTR_BSIZE",
	[DNET_CNTR_FRSIZE] = "DNET_CNTR_FRSIZE",
	[DNET_CNTR_BLOCKS] = "DNET_CNTR_BLOCKS",
	[DNET_CNTR_BFREE] = "DNET_CNTR_BFREE",
	[DNET_CNTR_BAVAIL] = "DNET_CNTR_BAVAIL",
	[DNET_CNTR_FILES] = "DNET_CNTR_FILES",
	[DNET_CNTR_FFREE] = "DNET_CNTR_FFREE",
	[DNET_CNTR_FAVAIL] = "DNET_CNTR_FAVAIL",
	[DNET_CNTR_FSID] = "DNET_CNTR_FSID",
	[DNET_CNTR_VM_ACTIVE] = "DNET_CNTR_VM_ACTIVE",
	[DNET_CNTR_VM_INACTIVE] = "DNET_CNTR_VM_INACTIVE",
	[DNET_CNTR_VM_TOTAL] = "DNET_CNTR_VM_TOTAL",
	[DNET_CNTR_VM_FREE] = "DNET_CNTR_VM_FREE",
	[DNET_CNTR_VM_CACHED] = "DNET_CNTR_VM_CACHED",
	[DNET_CNTR_VM_BUFFERS] = "DNET_CNTR_VM_BUFFERS",
	[DNET_CNTR_NODE_FILES] = "DNET_CNTR_NODE_FILES",
	[DNET_CNTR_NODE_LAST_MERGE] = "DNET_CNTR_NODE_LAST_MERGE",
	[DNET_CNTR_NODE_CHECK_COPY] = "DNET_CNTR_NODE_CHECK_COPY",
	[DNET_CNTR_DBR_NOREC] = "DNET_CNTR_DBR_NOREC",
	[DNET_CNTR_DBR_SYSTEM] = "DNET_CNTR_DBR_SYSTEM",
	[DNET_CNTR_DBR_ERROR] = "DNET_CNTR_DBR_ERROR",
	[DNET_CNTR_DBW_SYSTEM] = "DNET_CNTR_DBW_SYSTEM",
	[DNET_CNTR_DBW_ERROR] = "DNET_CNTR_DBW_ERROR",
	[DNET_CNTR_UNKNOWN] = "UNKNOWN",
};

char *dnet_cmd_string(int cmd)
{
	if (cmd <= 0 || cmd >= __DNET_CMD_MAX || cmd >= DNET_CMD_UNKNOWN)
		cmd = DNET_CMD_UNKNOWN;

	return dnet_cmd_strings[cmd];
}

char *dnet_counter_string(int cntr, int cmd_num)
{
	if (cntr <= 0 || cntr >= __DNET_CNTR_MAX || cntr >= DNET_CNTR_UNKNOWN)
		cntr = DNET_CNTR_UNKNOWN;

	if (cntr < cmd_num)
		return dnet_cmd_string(cntr);

	if (cntr >= cmd_num && cntr < (cmd_num * 2))
		return dnet_cmd_string(cntr - cmd_num);

	return dnet_counter_strings[cntr];
}

static int dnet_add_received_state(struct dnet_node *n, struct dnet_addr_attr *a,
		int group_id, struct dnet_raw_id *ids, int id_num)
{
	int s, err = 0;
	struct dnet_net_state *nst;
	struct dnet_id raw;
	int join;

	dnet_setup_id(&raw, group_id, ids[0].id);

	nst = dnet_state_search_by_addr(n, &a->addr);
	if (nst) {
		err = -EEXIST;
		dnet_state_put(nst);
		goto err_out_exit;
	}

	s = dnet_socket_create_addr(n, a->sock_type, a->proto, a->family,
			(struct sockaddr *)&a->addr.addr, a->addr.addr_len, 0);
	if (s < 0) {
		err = s;
		goto err_out_exit;
	}

	join = DNET_WANT_RECONNECT;
	if (n->flags & DNET_CFG_JOIN_NETWORK)
		join = DNET_JOIN;

	nst = dnet_state_create(n, group_id, ids, id_num, &a->addr, s, &err, join, dnet_state_net_process);
	if (!nst)
		goto err_out_close;

	dnet_log(n, DNET_LOG_NOTICE, "%d: added received state %s.\n",
			group_id, dnet_state_dump_addr(nst));

	return 0;

err_out_close:
	dnet_sock_close(s);
err_out_exit:
	return err;
}

static int dnet_process_addr_attr(struct dnet_net_state *st, struct dnet_addr_attr *a, int group_id, int num)
{
	struct dnet_node *n = st->n;
	struct dnet_raw_id *ids;
	int i, err;

	ids = (struct dnet_raw_id *)(a + 1);
	for (i=0; i<num; ++i)
		dnet_convert_raw_id(&ids[0]);

	err = dnet_add_received_state(n, a, group_id, ids, num);
	dnet_log(n, DNET_LOG_DEBUG, "%s: route list: %d entries: %d.\n", dnet_server_convert_dnet_addr(&a->addr), num, err);

	return err;
}

static int dnet_recv_route_list_complete(struct dnet_net_state *st, struct dnet_cmd *cmd, void *priv)
{
	struct dnet_wait *w = priv;
	struct dnet_addr_attr *a;
	long size;
	int err, num;

	if (is_trans_destroyed(st, cmd)) {
		err = -EINVAL;
		if (cmd)
			err = cmd->status;

		w->status = err;
		dnet_wakeup(w, w->cond = 1);
		dnet_wait_put(w);
		goto err_out_exit;
	}


	err = cmd->status;
	if (!cmd->size || err)
		goto err_out_exit;

	size = cmd->size + sizeof(struct dnet_cmd);
	if (size < (signed)sizeof(struct dnet_addr_cmd)) {
		err = -EINVAL;
		goto err_out_exit;
	}

	num = (cmd->size - sizeof(struct dnet_addr_attr)) / sizeof(struct dnet_raw_id);
	if (!num) {
		err = -EINVAL;
		goto err_out_exit;
	}

	a = (struct dnet_addr_attr *)(cmd + 1);
	dnet_convert_addr_attr(a);

	err = dnet_process_addr_attr(st, a, cmd->id.group_id, num);

err_out_exit:
	return err;
}

int dnet_recv_route_list(struct dnet_net_state *st)
{
	struct dnet_io_req req;
	struct dnet_node *n = st->n;
	struct dnet_trans *t;
	struct dnet_cmd *cmd;
	struct dnet_wait *w;
	int err;

	w = dnet_wait_alloc(0);
	if (!w) {
		err = -ENOMEM;
		goto err_out_exit;
	}

	t = dnet_trans_alloc(n, sizeof(struct dnet_cmd));
	if (!t) {
		err = -ENOMEM;
		goto err_out_wait_put;
	}

	t->complete = dnet_recv_route_list_complete;
	t->priv = w;

	cmd = (struct dnet_cmd *)(t + 1);

	cmd->flags = DNET_FLAGS_NEED_ACK | DNET_FLAGS_DIRECT | DNET_FLAGS_NOLOCK;
	cmd->status = 0;

	memcpy(&t->cmd, cmd, sizeof(struct dnet_cmd));

	cmd->cmd = t->command = DNET_CMD_ROUTE_LIST;

	t->st = dnet_state_get(st);
	cmd->trans = t->rcv_trans = t->trans = atomic_inc(&n->trans);

	dnet_convert_cmd(cmd);

	dnet_log(n, DNET_LOG_DEBUG, "%s: list route request to %s.\n", dnet_dump_id(&cmd->id),
		dnet_server_convert_dnet_addr(&st->addr));

	memset(&req, 0, sizeof(req));
	req.st = st;
	req.header = cmd;
	req.hsize = sizeof(struct dnet_cmd);

	dnet_wait_get(w);
	err = dnet_trans_send(t, &req);
	if (err)
		goto err_out_destroy;

	err = dnet_wait_event(w, w->cond != 0, &n->wait_ts);
	dnet_wait_put(w);

	return 0;

err_out_destroy:
	dnet_trans_put(t);
err_out_wait_put:
	dnet_wait_put(w);
err_out_exit:
	return err;
}

static struct dnet_net_state *dnet_add_state_socket(struct dnet_node *n, struct dnet_addr *addr, int s, int *errp, int join)
{
	struct dnet_net_state *st, dummy;
	char buf[sizeof(struct dnet_addr_cmd)];
	struct dnet_cmd *cmd;
	int err, num, i, size;
	struct dnet_raw_id *ids;

	memset(buf, 0, sizeof(buf));

	cmd = (struct dnet_cmd *)(buf);

	cmd->flags = DNET_FLAGS_DIRECT | DNET_FLAGS_NOLOCK;
	cmd->cmd = DNET_CMD_REVERSE_LOOKUP;

	dnet_convert_cmd(cmd);

	st = &dummy;
	memset(st, 0, sizeof(struct dnet_net_state));

	st->write_s = st->read_s = s;
	st->n = n;

	err = dnet_send_nolock(st, buf, sizeof(struct dnet_cmd));
	if (err) {
		dnet_log(n, DNET_LOG_ERROR, "Failed to send reverse "
				"lookup message to %s, err: %d.\n",
				dnet_server_convert_dnet_addr(addr), err);
		goto err_out_exit;
	}

	err = dnet_recv(st, buf, sizeof(buf));
	if (err) {
		dnet_log(n, DNET_LOG_ERROR, "Failed to receive reverse "
				"lookup headers from %s, err: %d.\n",
				dnet_server_convert_dnet_addr(addr), err);
		goto err_out_exit;
	}

	cmd = (struct dnet_cmd *)(buf);

	dnet_convert_addr_cmd((struct dnet_addr_cmd *)buf);

	size = cmd->size - sizeof(struct dnet_addr_attr);
	num = size / sizeof(struct dnet_raw_id);

	dnet_log(n, DNET_LOG_DEBUG, "%s: waiting for %d ids\n", dnet_dump_id(&cmd->id), num);

	ids = malloc(size);
	if (!ids) {
		err = -ENOMEM;
		goto err_out_exit;
	}

	err = dnet_recv(st, ids, size);
	if (err) {
		dnet_log(n, DNET_LOG_ERROR, "Failed to receive reverse "
				"lookup body (%llu bytes) from %s, err: %d.\n",
				(unsigned long long)cmd->size,
				dnet_server_convert_dnet_addr(addr), err);
		goto err_out_exit;
	}

	for (i=0; i<num; ++i)
		dnet_convert_raw_id(&ids[i]);

	st = dnet_state_create(n, cmd->id.group_id, ids, num, addr, s, &err, join, dnet_state_net_process);
	if (!st) {
		/* socket is already closed */
		s = -1;
		goto err_out_free;
	}
	free(ids);

	return st;

err_out_free:
	free(ids);
err_out_exit:
	*errp = err;
	if (s >= 0)
		dnet_sock_close(s);
	return NULL;
}

int dnet_add_state(struct dnet_node *n, struct dnet_config *cfg)
{
	int s, err, join = DNET_WANT_RECONNECT;
	struct dnet_addr addr;
	struct dnet_net_state *st;

	memset(&addr, 0, sizeof(addr));

	addr.addr_len = sizeof(addr.addr);
	s = dnet_socket_create(n, cfg, &addr, 0);
	if (s < 0) {
		err = s;
		goto err_out_reconnect;
	}

	if (n->flags & DNET_CFG_JOIN_NETWORK)
		join = DNET_JOIN;

	/* will close socket on error */
	st = dnet_add_state_socket(n, &addr, s, &err, join);
	if (!st)
		goto err_out_reconnect;

	if (!(cfg->flags & DNET_CFG_NO_ROUTE_LIST))
		dnet_recv_route_list(st);

	return 0;

err_out_reconnect:
	/* if state is already exist, it should not be an error */
	if (err == -EEXIST)
		err = 0;

	if ((err == -EADDRINUSE) || (err == -ECONNREFUSED) || (err == -ECONNRESET) ||
			(err == -EINPROGRESS) || (err == -EAGAIN))
		dnet_add_reconnect_state(n, &addr, join);
	return err;
}

struct dnet_write_completion {
	void			*reply;
	int			size;
	struct dnet_wait	*wait;
};

static void dnet_write_complete_free(struct dnet_write_completion *wc)
{
	if (atomic_dec_and_test(&wc->wait->refcnt)) {
		dnet_wait_destroy(wc->wait);
		free(wc->reply);
		free(wc);
	}
}

static int dnet_write_complete(struct dnet_net_state *st, struct dnet_cmd *cmd, void *priv)
{
	int err = -EINVAL;
	struct dnet_write_completion *wc = priv;
	struct dnet_wait *w = wc->wait;

	if (is_trans_destroyed(st, cmd)) {
		dnet_wakeup(w, w->cond++);
		dnet_write_complete_free(wc);
		return 0;
	}

	err = cmd->status;
	if (!err && st && (cmd->size > sizeof(struct dnet_addr_attr) + sizeof(struct dnet_file_info))) {
		int old_size = wc->size;
		void *data;

		wc->size += cmd->size + sizeof(struct dnet_cmd) + sizeof(struct dnet_addr);
		wc->reply = realloc(wc->reply, wc->size);
		if (!wc->reply) {
			err = -ENOMEM;
			goto err_out_exit;
		}

		data = wc->reply + old_size;

		memcpy(data, &st->addr, sizeof(struct dnet_addr));
		memcpy(data + sizeof(struct dnet_addr), cmd, sizeof(struct dnet_cmd));
		memcpy(data + sizeof(struct dnet_addr) + sizeof(struct dnet_cmd), cmd + 1, cmd->size);
	}

err_out_exit:
	pthread_mutex_lock(&w->wait_lock);
	if (w->status < 0)
		w->status = err;
	pthread_mutex_unlock(&w->wait_lock);

	return 0;
}

static struct dnet_trans *dnet_io_trans_create(struct dnet_node *n, struct dnet_io_control *ctl, int *errp)
{
	struct dnet_io_req req;
	struct dnet_trans *t = NULL;
	struct dnet_io_attr *io;
	struct dnet_cmd *cmd;
	uint64_t size = ctl->io.size;
	uint64_t tsize = sizeof(struct dnet_io_attr) + sizeof(struct dnet_cmd);
	int err;

	if (ctl->cmd == DNET_CMD_READ)
		size = 0;

	if (ctl->fd < 0 && size < DNET_COPY_IO_SIZE)
		tsize += size;

	t = dnet_trans_alloc(n, tsize);
	if (!t) {
		err = -ENOMEM;
		goto err_out_complete;
	}
	t->complete = ctl->complete;
	t->priv = ctl->priv;

	cmd = (struct dnet_cmd *)(t + 1);
	io = (struct dnet_io_attr *)(cmd + 1);

	if (ctl->fd < 0 && size < DNET_COPY_IO_SIZE) {
		if (size) {
			void *data = io + 1;
			memcpy(data, ctl->data, size);
		}
	}

	memcpy(&cmd->id, &ctl->id, sizeof(struct dnet_id));
	cmd->size = sizeof(struct dnet_io_attr) + size;
	cmd->flags = ctl->cflags;
	cmd->status = 0;

	cmd->cmd = t->command = ctl->cmd;

	memcpy(io, &ctl->io, sizeof(struct dnet_io_attr));
	memcpy(&t->cmd, cmd, sizeof(struct dnet_cmd));

	t->st = dnet_state_get_first(n, &cmd->id);
	if (!t->st) {
		err = -ENOENT;
		goto err_out_destroy;
	}

	cmd->trans = t->rcv_trans = t->trans = atomic_inc(&n->trans);

	dnet_log(n, DNET_LOG_INFO, "%s: created trans: %llu, cmd: %s, cflags: %llx, size: %llu, offset: %llu, "
			"fd: %d, local_offset: %llu -> %s weight: %f, mrt: %ld.\n",
			dnet_dump_id(&ctl->id),
			(unsigned long long)t->trans,
			dnet_cmd_string(ctl->cmd), (unsigned long long)cmd->flags,
			(unsigned long long)ctl->io.size, (unsigned long long)ctl->io.offset,
			ctl->fd,
			(unsigned long long)ctl->local_offset,
			dnet_server_convert_dnet_addr(&t->st->addr), t->st->weight, t->st->median_read_time);

	dnet_convert_cmd(cmd);
	dnet_convert_io_attr(io);


	memset(&req, 0, sizeof(req));
	req.st = t->st;
	req.header = cmd;
	req.hsize = tsize;

	req.fd = ctl->fd;

	if (ctl->fd >= 0) {
		req.local_offset = ctl->local_offset;
		req.fsize = size;
	} else if (size >= DNET_COPY_IO_SIZE) {
		req.data = (void *)ctl->data;
		req.dsize = size;
	}

	err = dnet_trans_send(t, &req);
	if (err)
		goto err_out_destroy;

	return t;

err_out_complete:
	if (ctl->complete)
		ctl->complete(NULL, NULL, ctl->priv);
	*errp = err;
	return NULL;

err_out_destroy:
	dnet_trans_put(t);
	*errp = err;
	return NULL;
}

int dnet_trans_create_send_all(struct dnet_session *s, struct dnet_io_control *ctl)
{
	struct dnet_node *n = s->node;
	int num = 0, i, err;

	for (i=0; i<s->group_num; ++i) {
		ctl->id.group_id = s->groups[i];

		dnet_io_trans_create(n, ctl, &err);
		num++;
	}

	if (!num) {
		dnet_io_trans_create(n, ctl, &err);
		num++;
	}

	return num;
}

int dnet_write_object(struct dnet_session *s, struct dnet_io_control *ctl)
{
	return dnet_trans_create_send_all(s, ctl);
}

static int dnet_write_file_id_raw(struct dnet_session *s, const char *file, struct dnet_id *id,
		uint64_t local_offset, uint64_t remote_offset, uint64_t size,
		uint64_t cflags, unsigned int ioflags)
{
	struct dnet_node *n = s->node;
	int fd, err, trans_num;
	struct stat stat;
	struct dnet_wait *w;
	struct dnet_io_control ctl;
	struct dnet_write_completion *wc;

	wc = malloc(sizeof(struct dnet_write_completion));
	if (!wc) {
		err = -ENOMEM;
		goto err_out_exit;
	}
	memset(wc, 0, sizeof(struct dnet_write_completion));

	w = dnet_wait_alloc(0);
	if (!w) {
		free(wc);
		err = -ENOMEM;
		dnet_log(n, DNET_LOG_ERROR, "Failed to allocate read waiting structure.\n");
		goto err_out_exit;
	}

	wc->wait = w;

	fd = open(file, O_RDONLY | O_LARGEFILE | O_CLOEXEC);
	if (fd < 0) {
		err = -errno;
		dnet_log_err(n, "Failed to open to be written file '%s'", file);
		goto err_out_put;
	}

	err = fstat(fd, &stat);
	if (err) {
		err = -errno;
		dnet_log_err(n, "Failed to stat to be written file '%s'", file);
		goto err_out_close;
	}

	if (local_offset >= (uint64_t)stat.st_size) {
		err = 0;
		goto err_out_close;
	}

	if (!size || size + local_offset >= (uint64_t)stat.st_size)
		size = stat.st_size - local_offset;

	memset(&ctl, 0, sizeof(struct dnet_io_control));

	atomic_set(&w->refcnt, INT_MAX);

	ctl.data = NULL;
	ctl.fd = fd;
	ctl.local_offset = local_offset;

	w->status = -ENOENT;
	ctl.complete = dnet_write_complete;
	ctl.priv = wc;

	ctl.cflags = DNET_FLAGS_NEED_ACK | cflags;
	ctl.cmd = DNET_CMD_WRITE;

	memcpy(ctl.io.id, id->id, DNET_ID_SIZE);
	memcpy(ctl.io.parent, id->id, DNET_ID_SIZE);

	ctl.io.flags = ioflags;
	ctl.io.size = size;
	ctl.io.offset = remote_offset;
	ctl.io.type = id->type;

	memcpy(&ctl.id, id, sizeof(struct dnet_id));

	trans_num = dnet_write_object(s, &ctl);
	if (trans_num < 0)
		trans_num = 0;

	/*
	 * 1 - the first reference counter we grabbed at allocation time
	 */
	atomic_sub(&w->refcnt, INT_MAX - trans_num - 1);

	err = dnet_wait_event(w, w->cond == trans_num, &n->wait_ts);
	if (err || w->status) {
		if (!err)
			err = w->status;
	}

	if (!err && !trans_num)
		err = -EINVAL;

	if (err) {
		dnet_log(n, DNET_LOG_ERROR, "Failed to write file '%s' into the storage, transactions: %d, err: %d.\n", file, trans_num, err);
		goto err_out_close;
	}

	dnet_log(n, DNET_LOG_NOTICE, "Successfully wrote file: '%s' into the storage, size: %llu.\n",
			file, (unsigned long long)size);

	close(fd);
	dnet_write_complete_free(wc);

	return 0;

err_out_close:
	close(fd);
err_out_put:
	dnet_write_complete_free(wc);
err_out_exit:
	return err;
}

int dnet_write_file_id(struct dnet_session *s, const char *file, struct dnet_id *id, uint64_t local_offset,
		uint64_t remote_offset, uint64_t size, uint64_t cflags, unsigned int ioflags)
{
	int err = dnet_write_file_id_raw(s, file, id, local_offset, remote_offset, size, cflags, ioflags);
	if (!err && !(ioflags & DNET_IO_FLAGS_CACHE_ONLY))
		err = dnet_create_write_metadata_strings(s, NULL, 0, id, NULL, cflags);

	return err;
}

int dnet_write_file(struct dnet_session *s, const char *file, const void *remote, int remote_len,
		uint64_t local_offset, uint64_t remote_offset, uint64_t size,
		uint64_t cflags, unsigned int ioflags, int type)
{
	int err;
	struct dnet_id id;

	dnet_transform(s->node, remote, remote_len, &id);
	id.type = type;

	err = dnet_write_file_id_raw(s, file, &id, local_offset, remote_offset, size, cflags, ioflags);
	if (!err && !(ioflags & DNET_IO_FLAGS_CACHE_ONLY))
		err = dnet_create_write_metadata_strings(s, remote, remote_len, &id, NULL, cflags);

	return err;
}

static int dnet_read_file_complete(struct dnet_net_state *st, struct dnet_cmd *cmd, void *priv)
{
	int fd, err;
	struct dnet_node *n;
	struct dnet_io_completion *c = priv;
	struct dnet_io_attr *io;
	void *data;

	if (is_trans_destroyed(st, cmd)) {
		if (c->wait) {
			int err = 1;
			if (cmd && cmd->status)
				err = cmd->status;

			dnet_wakeup(c->wait, c->wait->cond = err);
			dnet_wait_put(c->wait);
		}

		free(c);
		return 0;
	}

	n = st->n;

	if (cmd->status != 0 || cmd->size == 0) {
		err = cmd->status;
		goto err_out_exit_no_log;
	}

	if (cmd->size <= sizeof(struct dnet_io_attr)) {
		dnet_log(n, DNET_LOG_ERROR, "%s: read completion error: wrong size: cmd_size: %llu, must be more than %zu.\n",
				dnet_dump_id(&cmd->id), (unsigned long long)cmd->size,
				sizeof(struct dnet_io_attr));
		err = -EINVAL;
		goto err_out_exit_no_log;
	}

	io = (struct dnet_io_attr *)(cmd + 1);
	data = io + 1;

	dnet_convert_io_attr(io);

	fd = open(c->file, O_RDWR | O_CREAT | O_CLOEXEC, 0644);
	if (fd < 0) {
		err = -errno;
		dnet_log_err(n, "%s: failed to open read completion file '%s'", dnet_dump_id(&cmd->id), c->file);
		goto err_out_exit;
	}

	err = pwrite(fd, data, io->size, c->offset);
	if (err <= 0) {
		err = -errno;
		dnet_log_err(n, "%s: failed to write data into completion file '%s'", dnet_dump_id(&cmd->id), c->file);
		goto err_out_close;
	}

	close(fd);
	dnet_log(n, DNET_LOG_NOTICE, "%s: read completed: file: '%s', offset: %llu, size: %llu, status: %d.\n",
			dnet_dump_id(&cmd->id), c->file, (unsigned long long)c->offset,
			(unsigned long long)io->size, cmd->status);

	return cmd->status;

err_out_close:
	close(fd);
err_out_exit:
	dnet_log(n, DNET_LOG_ERROR, "%s: read completed: file: '%s', offset: %llu, size: %llu, status: %d, err: %d.\n",
			dnet_dump_id(&cmd->id), c->file, (unsigned long long)io->offset,
			(unsigned long long)io->size, cmd->status, err);
err_out_exit_no_log:
	dnet_wakeup(c->wait, c->wait->cond = err ? err : 1);
	return err;
}

int dnet_read_object(struct dnet_session *s, struct dnet_io_control *ctl)
{
	int err;

	if (!dnet_io_trans_create(s->node, ctl, &err))
		return err;

	return 0;
}

static int dnet_read_file_raw_exec(struct dnet_session *s, const char *file, unsigned int len,
		uint64_t write_offset, uint64_t io_offset, uint64_t io_size,
		struct dnet_id *id, struct dnet_wait *w)
{
	struct dnet_node *n = s->node;
	struct dnet_io_control ctl;
	struct dnet_io_completion *c;
	int err, wait_init = ~0;

	memset(&ctl, 0, sizeof(struct dnet_io_control));

	ctl.io.size = io_size;
	ctl.io.offset = io_offset;

	ctl.io.type = id->type;

	memcpy(ctl.io.parent, id->id, DNET_ID_SIZE);
	memcpy(ctl.io.id, id->id, DNET_ID_SIZE);

	memcpy(&ctl.id, id, sizeof(struct dnet_id));

	ctl.fd = -1;
	ctl.complete = dnet_read_file_complete;
	ctl.cmd = DNET_CMD_READ;
	ctl.cflags = DNET_FLAGS_NEED_ACK;

	c = malloc(sizeof(struct dnet_io_completion) + len + 1 + sizeof(DNET_HISTORY_SUFFIX));
	if (!c) {
		dnet_log(n, DNET_LOG_ERROR, "%s: failed to allocate IO completion structure "
				"for '%s' file reading.\n",
				dnet_dump_id(&ctl.id), file);
		err = -ENOMEM;
		goto err_out_exit;
	}

	memset(c, 0, sizeof(struct dnet_io_completion) + len + 1 + sizeof(DNET_HISTORY_SUFFIX));

	c->wait = dnet_wait_get(w);
	c->offset = write_offset;
	c->file = (char *)(c + 1);

	sprintf(c->file, "%s", file);

	ctl.priv = c;

	w->cond = wait_init;
	err = dnet_read_object(s, &ctl);
	if (err)
		goto err_out_exit;

	err = dnet_wait_event(w, w->cond != wait_init, &n->wait_ts);
	if ((err < 0) || (w->cond < 0)) {
		char id_str[2*DNET_ID_SIZE + 1];
		if (!err)
			err = w->cond;
		dnet_log(n, DNET_LOG_ERROR, "%d:%s '%s' : failed to read data: %d\n",
			ctl.id.group_id, dnet_dump_id_len_raw(ctl.id.id, DNET_ID_SIZE, id_str),
			file, err);
		goto err_out_exit;
	}

	return 0;

err_out_exit:
	return err;
}

static int dnet_read_file_raw(struct dnet_session *s, const char *file, struct dnet_id *id, uint64_t offset, uint64_t size)
{
	struct dnet_node *n = s->node;
	int err = -ENOENT, len = strlen(file), i;
	struct dnet_wait *w;
	int *g, num;

	w = dnet_wait_alloc(~0);
	if (!w) {
		err = -ENOMEM;
		dnet_log(n, DNET_LOG_ERROR, "Failed to allocate read waiting.\n");
		goto err_out_exit;
	}

	if (!size)
		size = ~0ULL;

	num = dnet_mix_states(s, id, &g);
	if (num < 0) {
		err = num;
		goto err_out_exit;
	}

	for (i=0; i<num; ++i) {
		id->group_id = g[i];

		err = dnet_read_file_raw_exec(s, file, len, 0, offset, size, id, w);
		if (err)
			continue;

		break;
	}

	dnet_wait_put(w);
	free(g);

err_out_exit:
	return err;
}

int dnet_read_file_id(struct dnet_session *s, const char *file, struct dnet_id *id, uint64_t offset, uint64_t size)
{
	return dnet_read_file_raw(s, file, id, offset, size);
}

int dnet_read_file(struct dnet_session *s, const char *file, const void *remote, int remote_size,
		uint64_t offset, uint64_t size, int type)
{
	struct dnet_id id;

	dnet_transform(s->node, remote, remote_size, &id);
	id.type = type;

	return dnet_read_file_raw(s, file, &id, offset, size);
}

struct dnet_wait *dnet_wait_alloc(int cond)
{
	int err;
	struct dnet_wait *w;

	w = malloc(sizeof(struct dnet_wait));
	if (!w) {
		err = -ENOMEM;
		goto err_out_exit;
	}

	memset(w, 0, sizeof(struct dnet_wait));

	err = pthread_cond_init(&w->wait, NULL);
	if (err)
		goto err_out_exit;

	err = pthread_mutex_init(&w->wait_lock, NULL);
	if (err)
		goto err_out_destroy;

	w->cond = cond;
	atomic_init(&w->refcnt, 1);

	return w;

err_out_destroy:
	pthread_mutex_destroy(&w->wait_lock);
err_out_exit:
	return NULL;
}

void dnet_wait_destroy(struct dnet_wait *w)
{
	pthread_mutex_destroy(&w->wait_lock);
	pthread_cond_destroy(&w->wait);
	free(w->ret);
	free(w);
}

static int dnet_send_cmd_complete(struct dnet_net_state *st, struct dnet_cmd *cmd, void *priv)
{
	struct dnet_wait *w = priv;

	if (is_trans_destroyed(st, cmd)) {
		dnet_wakeup(w, w->cond++);
		dnet_wait_put(w);
		return 0;
	}

	w->status = cmd->status;

	if (cmd->size) {
		void *old = w->ret;
		void *data = cmd + 1;

		w->ret = realloc(w->ret, w->size + cmd->size);
		if (!w->ret) {
			w->ret = old;
			w->status = -ENOMEM;
		} else {
			memcpy(w->ret + w->size, data, cmd->size);
			w->size += cmd->size;
		}
	}

	return w->status;
}

static int dnet_send_cmd_single(struct dnet_net_state *st, struct dnet_wait *w, struct sph *e, uint64_t cflags)
{
	struct dnet_trans_control ctl;

	memset(&ctl, 0, sizeof(struct dnet_trans_control));

	dnet_setup_id(&ctl.id, st->idc->group->group_id, st->idc->ids[0].raw.id);
	ctl.size = sizeof(struct sph) + e->event_size + e->data_size + e->binary_size;
	ctl.cmd = DNET_CMD_EXEC;
	ctl.complete = dnet_send_cmd_complete;
	ctl.priv = w;
	ctl.cflags = DNET_FLAGS_NEED_ACK | cflags;

	dnet_convert_sph(e);

	ctl.data = e;

	return dnet_trans_alloc_send_state(st, &ctl);
}

static int dnet_send_cmd_raw(struct dnet_session *s, struct dnet_id *id,
		struct sph *e, void **ret, uint64_t cflags)
{
	struct dnet_node *n = s->node;
	struct dnet_net_state *st;
	int err = -ENOENT, num = 0;
	struct dnet_wait *w;
	struct dnet_group *g;

	w = dnet_wait_alloc(0);
	if (!w) {
		err = -ENOMEM;
		goto err_out_exit;
	}

	if (id && id->group_id != 0) {
		dnet_wait_get(w);
		st = dnet_state_get_first(n, id);
		if (!st)
			goto err_out_put;
		err = dnet_send_cmd_single(st, w, e, cflags);
		dnet_state_put(st);
		num = 1;
	} else if (id && id->group_id == 0) {
		pthread_mutex_lock(&n->state_lock);
		list_for_each_entry(g, &n->group_list, group_entry) {
			dnet_wait_get(w);

			id->group_id = g->group_id;

			st = dnet_state_search_nolock(n, id);
			if (st) {
				if (st != n->st) {
					err = dnet_send_cmd_single(st, w, e, cflags);
					num++;
				}
				dnet_state_put(st);
			}
		}
		pthread_mutex_unlock(&n->state_lock);
	} else {
		pthread_mutex_lock(&n->state_lock);
		list_for_each_entry(g, &n->group_list, group_entry) {
			list_for_each_entry(st, &g->state_list, state_entry) {
				if (st == n->st)
					continue;

				dnet_wait_get(w);

				err = dnet_send_cmd_single(st, w, e, cflags);
				num++;
			}
		}
		pthread_mutex_unlock(&n->state_lock);
	}

	err = dnet_wait_event(w, w->cond == num, &n->wait_ts);
	if (err)
		goto err_out_put;

	dnet_log(n, DNET_LOG_INFO, "%s: return data: %p, size: %d\n", dnet_dump_id_str(e->src.id), w->ret, w->size);
	if (w->ret) {
		*ret = w->ret;
		w->ret = NULL;

		err = w->size;
	}

	dnet_wait_put(w);

	return err;

err_out_put:
	dnet_wait_put(w);
err_out_exit:
	return err;
}

int dnet_send_cmd(struct dnet_session *s, struct dnet_id *id, struct sph *e, void **ret)
{
	return dnet_send_cmd_raw(s, id, e, ret, 0);
}

int dnet_send_cmd_nolock(struct dnet_session *s, struct dnet_id *id, struct sph *e, void **ret)
{
	return dnet_send_cmd_raw(s, id, e, ret, DNET_FLAGS_NOLOCK);
}

int dnet_try_reconnect(struct dnet_node *n)
{
	struct dnet_addr_storage *ast, *tmp;
	struct dnet_net_state *st;
	LIST_HEAD(list);
	int s, err, join;

	if (list_empty(&n->reconnect_list))
		return 0;

	pthread_mutex_lock(&n->reconnect_lock);
	list_for_each_entry_safe(ast, tmp, &n->reconnect_list, reconnect_entry) {
		list_move(&ast->reconnect_entry, &list);
	}
	pthread_mutex_unlock(&n->reconnect_lock);

	list_for_each_entry_safe(ast, tmp, &list, reconnect_entry) {
		s = dnet_socket_create_addr(n, n->sock_type, n->proto, n->family,
				(struct sockaddr *)ast->addr.addr, ast->addr.addr_len, 0);
		if (s < 0)
			goto out_add;

		join = DNET_WANT_RECONNECT;
		if (ast->__join_state == DNET_JOIN)
			join = DNET_JOIN;

		st = dnet_add_state_socket(n, &ast->addr, s, &err, join);
		if (st)
			goto out_remove;

		dnet_sock_close(s);

		if (err == -EEXIST || err == -EINVAL)
			goto out_remove;

out_add:
		dnet_add_reconnect_state(n, &ast->addr, ast->__join_state);
out_remove:
		list_del(&ast->reconnect_entry);
		free(ast);
	}

	return 0;
}

int dnet_lookup_object(struct dnet_session *s, struct dnet_id *id, uint64_t cflags,
	int (* complete)(struct dnet_net_state *, struct dnet_cmd *, void *),
	void *priv)
{
	struct dnet_node *n = s->node;
	struct dnet_io_req req;
	struct dnet_trans *t;
	struct dnet_cmd *cmd;
	int err;

	t = dnet_trans_alloc(n, sizeof(struct dnet_cmd));
	if (!t) {
		err = -ENOMEM;
		goto err_out_complete;
	}
	t->complete = complete;
	t->priv = priv;

	cmd = (struct dnet_cmd *)(t + 1);

	memcpy(&cmd->id, id, sizeof(struct dnet_id));

	memcpy(&t->cmd, cmd, sizeof(struct dnet_cmd));

	cmd->cmd = t->command = DNET_CMD_LOOKUP;
	cmd->flags = cflags | DNET_FLAGS_NEED_ACK;

	t->st = dnet_state_get_first(n, &cmd->id);
	if (!t->st) {
		err = -ENOENT;
		goto err_out_destroy;
	}

	cmd->trans = t->rcv_trans = t->trans = atomic_inc(&n->trans);
	dnet_convert_cmd(cmd);

	dnet_log(n, DNET_LOG_NOTICE, "%s: lookup to %s.\n", dnet_dump_id(id), dnet_server_convert_dnet_addr(&t->st->addr));

	memset(&req, 0, sizeof(req));
	req.st = t->st;
	req.header = cmd;
	req.hsize = sizeof(struct dnet_cmd);

	err = dnet_trans_send(t, &req);
	if (err)
		goto err_out_destroy;

	return 0;

err_out_complete:
	if (complete)
		complete(NULL, NULL, priv);
	return err;

err_out_destroy:
	dnet_trans_put(t);
	return err;
}

int dnet_lookup_complete(struct dnet_net_state *st, struct dnet_cmd *cmd, void *priv)
{
	struct dnet_wait *w = priv;
	struct dnet_node *n = NULL;
	struct dnet_addr_attr *a;
	struct dnet_net_state *other;
	char addr_str[128] = "no-address";
	int err;

	if (is_trans_destroyed(st, cmd)) {
		dnet_wakeup(w, w->cond++);
		dnet_wait_put(w);
		return 0;
	}
	n = st->n;

	err = cmd->status;
	if (err || !cmd->size)
		goto err_out_exit;

	if (cmd->size < sizeof(struct dnet_addr_attr)) {
		dnet_log(st->n, DNET_LOG_ERROR, "%s: wrong dnet_addr attribute size %llu, must be at least %zu.\n",
				dnet_dump_id(&cmd->id), (unsigned long long)cmd->size, sizeof(struct dnet_addr_attr));
		err = -EINVAL;
		goto err_out_exit;
	}

	a = (struct dnet_addr_attr *)(cmd + 1);

	dnet_convert_addr_attr(a);
	dnet_server_convert_dnet_addr_raw(&a->addr, addr_str, sizeof(addr_str));

	if (cmd->size > sizeof(struct dnet_addr_attr) + sizeof(struct dnet_file_info)) {
		struct dnet_file_info *info = (struct dnet_file_info *)(a + 1);

		dnet_convert_file_info(info);

		dnet_log_raw(n, DNET_LOG_NOTICE, "%s: lookup object: %s: "
				"offset: %llu, size: %llu, mode: %llo, path: %s\n",
			dnet_dump_id(&cmd->id), addr_str,
			(unsigned long long)info->offset, (unsigned long long)info->size,
			(unsigned long long)info->mode, (char *)(info + 1));
	} else {
		dnet_log_raw(n, DNET_LOG_INFO, "%s: lookup object: %s\n",
			dnet_dump_id(&cmd->id), addr_str);
	}


	other = dnet_state_search_by_addr(n, &a->addr);
	if (other) {
		dnet_state_put(other);
	} else {
		dnet_recv_route_list(st);
	}

	return 0;

err_out_exit:
	if (n)
		dnet_log(n, DNET_LOG_ERROR, "%s: lookup completion status: %d, err: %d.\n", dnet_dump_id(&cmd->id), cmd->status, err);

	return err;
}

int dnet_lookup(struct dnet_session *s, const char *file)
{
	struct dnet_node *n = s->node;
	int err, error = 0, i;
	struct dnet_wait *w;
	struct dnet_id raw;

	w = dnet_wait_alloc(0);
	if (!w) {
		err = -ENOMEM;
		goto err_out_exit;
	}

	dnet_transform(n, file, strlen(file), &raw);

	for (i=0; i<s->group_num; ++i) {
		raw.group_id = s->groups[i];

		err = dnet_lookup_object(s, &raw, 0, dnet_lookup_complete, dnet_wait_get(w));
		if (err) {
			error = err;
			continue;
		}

		err = dnet_wait_event(w, w->cond == 1, &n->wait_ts);
		if (err || w->status) {
			if (!err)
				err = w->status;
			error = err;
			continue;
		}

		error = 0;
		break;
	}

	dnet_wait_put(w);
	return error;

err_out_exit:
	return err;
}

struct dnet_addr *dnet_state_addr(struct dnet_net_state *st)
{
	return &st->addr;
}

static int dnet_stat_complete(struct dnet_net_state *state, struct dnet_cmd *cmd, void *priv)
{
	struct dnet_wait *w = priv;
	float la[3];
	struct dnet_stat *st;
	int err = -EINVAL;

	if (is_trans_destroyed(state, cmd)) {
		dnet_wakeup(w, w->cond++);
		dnet_wait_put(w);
		return 0;
	}

	if (cmd->cmd == DNET_CMD_STAT && cmd->size == sizeof(struct dnet_stat)) {
		st = (struct dnet_stat *)(cmd + 1);

		dnet_convert_stat(st);

		la[0] = (float)st->la[0] / 100.0;
		la[1] = (float)st->la[1] / 100.0;
		la[2] = (float)st->la[2] / 100.0;

		dnet_log(state->n, DNET_LOG_DATA, "%s: %s: la: %.2f %.2f %.2f.\n",
				dnet_dump_id(&cmd->id), dnet_state_dump_addr(state),
				la[0], la[1], la[2]);
		dnet_log(state->n, DNET_LOG_DATA, "%s: %s: mem: "
				"total: %llu kB, free: %llu kB, cache: %llu kB.\n",
				dnet_dump_id(&cmd->id), dnet_state_dump_addr(state),
				(unsigned long long)st->vm_total,
				(unsigned long long)st->vm_free,
				(unsigned long long)st->vm_cached);
		dnet_log(state->n, DNET_LOG_DATA, "%s: %s: fs: "
				"total: %llu mB, avail: %llu mB, files: %llu, fsid: %llx.\n",
				dnet_dump_id(&cmd->id), dnet_state_dump_addr(state),
				(unsigned long long)(st->frsize * st->blocks / 1024 / 1024),
				(unsigned long long)(st->bavail * st->bsize / 1024 / 1024),
				(unsigned long long)st->files, (unsigned long long)st->fsid);
		err = 0;
	} else if (cmd->size >= sizeof(struct dnet_addr_stat) && cmd->cmd == DNET_CMD_STAT_COUNT) {
		struct dnet_addr_stat *as = (struct dnet_addr_stat *)(cmd + 1);
		int i;

		dnet_convert_addr_stat(as, 0);
		
		for (i=0; i<as->num; ++i) {
			if (as->num > as->cmd_num) {
				if (i == 0)
					dnet_log(state->n, DNET_LOG_DATA, "%s: %s: Storage commands\n",
						dnet_dump_id(&cmd->id), dnet_state_dump_addr(state));
				if (i == as->cmd_num)
					dnet_log(state->n, DNET_LOG_DATA, "%s: %s: Proxy commands\n",
						dnet_dump_id(&cmd->id), dnet_state_dump_addr(state));
				if (i == as->cmd_num * 2)
					dnet_log(state->n, DNET_LOG_DATA, "%s: %s: Counters\n",
						dnet_dump_id(&cmd->id), dnet_state_dump_addr(state));
			}	
			dnet_log(state->n, DNET_LOG_DATA, "%s: %s:    cmd: %s, count: %llu, err: %llu\n",
					dnet_dump_id(&cmd->id), dnet_state_dump_addr(state),
					dnet_counter_string(i, as->cmd_num),
					(unsigned long long)as->count[i].count, (unsigned long long)as->count[i].err);
		}
	}

	return err;
}

static int dnet_request_cmd_single(struct dnet_session *s, struct dnet_net_state *st, struct dnet_trans_control *ctl)
{
	if (st)
		return dnet_trans_alloc_send_state(st, ctl);
	else
		return dnet_trans_alloc_send(s, ctl);
}

int dnet_request_stat(struct dnet_session *s, struct dnet_id *id,
	unsigned int cmd, uint64_t cflags,
	int (* complete)(struct dnet_net_state *state,
			struct dnet_cmd *cmd,
			void *priv),
	void *priv)
{
	struct dnet_node *n = s->node;
	struct dnet_trans_control ctl;
	struct dnet_wait *w = NULL;
	int err, num = 0;
	struct timeval start, end;
	long diff;

	gettimeofday(&start, NULL);

	if (!complete) {
		w = dnet_wait_alloc(0);
		if (!w) {
			err = -ENOMEM;
			goto err_out_exit;
		}

		complete = dnet_stat_complete;
		priv = w;
	}

	memset(&ctl, 0, sizeof(struct dnet_trans_control));

	ctl.cmd = cmd;
	ctl.complete = complete;
	ctl.priv = priv;
	ctl.cflags = DNET_FLAGS_NEED_ACK | DNET_FLAGS_NOLOCK | cflags;

	if (id) {
		if (w)
			dnet_wait_get(w);

		memcpy(&ctl.id, id, sizeof(struct dnet_id));

		err = dnet_request_cmd_single(s, NULL, &ctl);
		num = 1;
	} else {
		struct dnet_net_state *st;
		struct dnet_group *g;


		pthread_mutex_lock(&n->state_lock);
		list_for_each_entry(g, &n->group_list, group_entry) {
			list_for_each_entry(st, &g->state_list, state_entry) {
				if (st == n->st)
					continue;

				if (w)
					dnet_wait_get(w);

				dnet_setup_id(&ctl.id, st->idc->group->group_id, st->idc->ids[0].raw.id);
				dnet_request_cmd_single(s, st, &ctl);
				num++;
			}
		}
		pthread_mutex_unlock(&n->state_lock);
	}

	if (!w) {
		gettimeofday(&end, NULL);
		diff = (end.tv_sec - start.tv_sec) * 1000000 + end.tv_usec - start.tv_usec;
		dnet_log(n, DNET_LOG_NOTICE, "stat cmd: %s: %ld usecs, num: %d.\n", dnet_cmd_string(cmd), diff, num);

		return num;
	}

	err = dnet_wait_event(w, w->cond == num, &n->wait_ts);

	gettimeofday(&end, NULL);
	diff = (end.tv_sec - start.tv_sec) * 1000000 + end.tv_usec - start.tv_usec;
	dnet_log(n, DNET_LOG_NOTICE, "stat cmd: %s: %ld usecs, wait_error: %d, num: %d.\n", dnet_cmd_string(cmd), diff, err, num);

	if (err)
		goto err_out_put;

	dnet_wait_put(w);

	return num;

err_out_put:
	dnet_wait_put(w);
err_out_exit:
	return err;
}

struct dnet_request_cmd_priv {
	struct dnet_wait	*w;

	int 			(* complete)(struct dnet_net_state *state, struct dnet_cmd *cmd, void *priv);
	void			*priv;
};

static int dnet_request_cmd_complete(struct dnet_net_state *state, struct dnet_cmd *cmd, void *priv)
{
	struct dnet_request_cmd_priv *p = priv;
	int err = p->complete(state, cmd, p->priv);

	if (is_trans_destroyed(state, cmd)) {
		struct dnet_wait *w = p->w;

		dnet_wakeup(w, w->cond++);
		if (atomic_read(&w->refcnt) == 1)
			free(p);
		dnet_wait_put(w);
	}

	return err;
}

int dnet_request_cmd(struct dnet_session *s, struct dnet_trans_control *ctl)
{
	struct dnet_node *n = s->node;
	int err, num = 0;
	struct dnet_request_cmd_priv *p;
	struct dnet_wait *w;
	struct dnet_net_state *st;
	struct dnet_group *g;
	struct timeval start, end;
	long diff;

	gettimeofday(&start, NULL);

	p = malloc(sizeof(*p));
	if (!p) {
		err = -ENOMEM;
		goto err_out_exit;
	}

	w = dnet_wait_alloc(0);
	if (!w) {
		err = -ENOMEM;
		goto err_out_free;
	}

	p->w = w;
	p->complete = ctl->complete;
	p->priv = ctl->priv;

	ctl->complete = dnet_request_cmd_complete;
	ctl->priv = p;

	pthread_mutex_lock(&n->state_lock);
	list_for_each_entry(g, &n->group_list, group_entry) {
		list_for_each_entry(st, &g->state_list, state_entry) {
			if (st == n->st)
				continue;

			dnet_wait_get(w);

			ctl->id.group_id = g->group_id;

			if (!(ctl->cflags & DNET_FLAGS_DIRECT))
				dnet_setup_id(&ctl->id, st->idc->group->group_id, st->idc->ids[0].raw.id);
			dnet_request_cmd_single(s, st, ctl);
			num++;
		}
	}
	pthread_mutex_unlock(&n->state_lock);

	err = dnet_wait_event(w, w->cond == num, &n->wait_ts);

	gettimeofday(&end, NULL);
	diff = (end.tv_sec - start.tv_sec) * 1000000 + end.tv_usec - start.tv_usec;
	dnet_log(n, DNET_LOG_NOTICE, "request cmd: %s: %ld usecs, wait_error: %d, num: %d.\n", dnet_cmd_string(ctl->cmd), diff, err, num);

	if (!err)
		err = num;

	if (atomic_read(&w->refcnt) == 1)
		free(p);
	dnet_wait_put(w);

	return err;

err_out_free:
	free(p);
err_out_exit:
	return err;
}

struct dnet_update_status_priv {
	struct dnet_wait *w;
	struct dnet_node_status status;
	atomic_t refcnt;
};

static int dnet_update_status_complete(struct dnet_net_state *state, struct dnet_cmd *cmd, void *priv)
{
	struct dnet_update_status_priv *p = priv;

	if (is_trans_destroyed(state, cmd)) {
		dnet_wakeup(p->w, p->w->cond++);
		dnet_wait_put(p->w);
		if (atomic_dec_and_test(&p->refcnt))
			free(p);
	}

	if (cmd->size == sizeof(struct dnet_node_status)) {
		memcpy(&p->status, cmd + 1, sizeof(struct dnet_node_status));
		return 0;
	}

	return -ENOENT;
}

int dnet_update_status(struct dnet_session *s, struct dnet_addr *addr, struct dnet_id *id, struct dnet_node_status *status)
{
	int err;
	struct dnet_update_status_priv *priv;
	struct dnet_trans_control ctl;

	if (!id && !addr) {
		err = -EINVAL;
		goto err_out_exit;
	}

	memset(&ctl, 0, sizeof(ctl));

	if (id) {
		memcpy(&ctl.id, id, sizeof(struct dnet_id));
	} else {
		struct dnet_net_state *st;

		st = dnet_state_search_by_addr(s->node, addr);
		if (!st) {
			err = -ENOENT;
			goto err_out_exit;
		}

		dnet_setup_id(&ctl.id, st->idc->group->group_id, st->idc->ids[0].raw.id);
		dnet_state_put(st);
	}

	priv = malloc(sizeof(struct dnet_update_status_priv));
	if (!priv) {
		err = -ENOMEM;
		goto err_out_exit;
	}

	priv->w = dnet_wait_alloc(0);
	if (!priv->w) {
		err = -ENOMEM;
		goto err_out_exit;
	}

	ctl.complete = dnet_update_status_complete;
	ctl.priv = priv;
	ctl.cmd = DNET_CMD_STATUS;
	ctl.cflags = DNET_FLAGS_NEED_ACK;
	ctl.size = sizeof(struct dnet_node_status);
	ctl.data = status;

	dnet_wait_get(priv->w);
	dnet_request_cmd_single(s, NULL, &ctl);

	err = dnet_wait_event(priv->w, priv->w->cond == 1, &s->node->wait_ts);
	dnet_wait_put(priv->w);
	if (!err && priv) {
		memcpy(status, &priv->status, sizeof(struct dnet_node_status));
	}
	if (atomic_dec_and_test(&priv->refcnt))
		free(priv);

err_out_exit:
	return err;
}

static int dnet_remove_object_raw(struct dnet_session *s, struct dnet_id *id,
	int (* complete)(struct dnet_net_state *state,
			struct dnet_cmd *cmd,
			void *priv),
	void *priv, uint64_t cflags, uint64_t ioflags)
{
	struct dnet_io_control ctl;

	memset(&ctl, 0, sizeof(struct dnet_io_control));

	memcpy(&ctl.id, id, sizeof(struct dnet_id));

	memcpy(&ctl.io.id, id->id, DNET_ID_SIZE);
	memcpy(&ctl.io.parent, id->id, DNET_ID_SIZE);
	ctl.io.flags = ioflags;

	ctl.fd = -1;

	ctl.cmd = DNET_CMD_DEL;
	ctl.complete = complete;
	ctl.priv = priv;
	ctl.cflags = DNET_FLAGS_NEED_ACK | cflags;

	return dnet_trans_create_send_all(s, &ctl);
}

static int dnet_remove_complete(struct dnet_net_state *state,
			struct dnet_cmd *cmd,
			void *priv)
{
	struct dnet_wait *w = priv;

	if (is_trans_destroyed(state, cmd)) {
		dnet_wakeup(w, w->cond++);
		dnet_wait_put(w);
		return 0;
	}

	if (cmd->status)
		w->status = cmd->status;
	return cmd->status;
}

int dnet_remove_object(struct dnet_session *s, struct dnet_id *id,
	int (* complete)(struct dnet_net_state *state,
			struct dnet_cmd *cmd,
			void *priv),
	void *priv,
	uint64_t cflags, uint64_t ioflags)
{
	struct dnet_wait *w = NULL;
	int err;

	if (!complete) {
		w = dnet_wait_alloc(0);
		if (!w) {
			err = -ENOMEM;
			goto err_out_exit;
		}

		complete = dnet_remove_complete;
		priv = w;
		dnet_wait_get(w);
	}

	err = dnet_remove_object_raw(s, id, complete, priv, cflags, ioflags);
	if (err < 0)
		goto err_out_put;

	if (w) {
		err = dnet_wait_event(w, w->cond != err, &s->node->wait_ts);
		if (err)
			goto err_out_put;

		dnet_wait_put(w);
	}
	return 0;

err_out_put:
	if (w)
		dnet_wait_put(w);
err_out_exit:
	return err;
}

static int dnet_remove_file_raw(struct dnet_session *s, struct dnet_id *id, uint64_t cflags, uint64_t ioflags)
{
	struct dnet_wait *w;
	int err, num;

	w = dnet_wait_alloc(0);
	if (!w) {
		err = -ENOMEM;
		goto err_out_exit;
	}

	atomic_add(&w->refcnt, 1024);
	err = dnet_remove_object_raw(s, id, dnet_remove_complete, w, cflags, ioflags);
	if (err < 0) {
		atomic_sub(&w->refcnt, 1024);
		goto err_out_put;
	}

	num = err;
	atomic_sub(&w->refcnt, 1024 - num);

	err = dnet_wait_event(w, w->cond == num, &s->node->wait_ts);
	if (err)
		goto err_out_put;

	dnet_wait_put(w);

	return 0;

err_out_put:
	dnet_wait_put(w);
err_out_exit:
	return err;
}

int dnet_remove_object_now(struct dnet_session *s, struct dnet_id *id, uint64_t cflags, uint64_t ioflags)
{
	return dnet_remove_file_raw(s, id, cflags | DNET_FLAGS_NEED_ACK | DNET_ATTR_DELETE_HISTORY, ioflags);
}

int dnet_remove_file(struct dnet_session *s, char *remote, int remote_len, struct dnet_id *id, uint64_t cflags, uint64_t ioflags)
{
	struct dnet_id raw;

	if (!id) {
		dnet_transform(s->node, remote, remote_len, &raw);
		raw.group_id = 0;
		id = &raw;
	}

	return dnet_remove_file_raw(s, id, cflags, ioflags);
}

int dnet_request_ids(struct dnet_session *s, struct dnet_id *id, uint64_t cflags,
	int (* complete)(struct dnet_net_state *state,
			struct dnet_cmd *cmd,
			void *priv),
	void *priv)
{
	struct dnet_trans_control ctl;

	dnet_log_raw(s->node, DNET_LOG_ERROR, "Temporarily unsupported operation.\n");
	exit(-1);

	memset(&ctl, 0, sizeof(struct dnet_trans_control));

	memcpy(&ctl.id, id, sizeof(struct dnet_id));
	ctl.cmd = DNET_CMD_LIST;
	ctl.complete = complete;
	ctl.priv = priv;
	ctl.cflags = DNET_FLAGS_NEED_ACK | cflags;

	return dnet_trans_alloc_send(s, &ctl);
}

struct dnet_node *dnet_get_node_from_state(void *state)
{
	struct dnet_net_state *st = state;

	if (!st)
		return NULL;
	return st->n;
}

struct dnet_read_data_completion {
	struct dnet_wait		*w;
	void				*data;
	uint64_t			size;
	atomic_t			refcnt;
};

static int dnet_read_data_complete(struct dnet_net_state *st, struct dnet_cmd *cmd, void *priv)
{
	struct dnet_read_data_completion *c = priv;
	struct dnet_wait *w = c->w;
	int err = -EINVAL;

	if (is_trans_destroyed(st, cmd)) {
		dnet_wakeup(w, w->cond++);
		dnet_wait_put(w);
		if (atomic_dec_and_test(&c->refcnt))
			free(c);
		return err;
	}

	err = cmd->status;
	if (err)
		w->status = err;

	if (cmd->size >= sizeof(struct dnet_io_attr)) {
		struct dnet_io_attr *io = (struct dnet_io_attr *)(cmd + 1);
		uint64_t sz = c->size;

		dnet_convert_io_attr(io);

		sz += io->size + sizeof(struct dnet_io_attr);
		c->data = realloc(c->data, sz);
		if (!c->data) {
			err = -ENOMEM;
			goto err_out_exit;
		}

		memcpy(c->data + c->size, io, sizeof(struct dnet_io_attr) + io->size);
		c->size = sz;
	}

err_out_exit:
	dnet_log(st->n, DNET_LOG_NOTICE, "%s: object read completed: trans: %llu, status: %d, err: %d.\n",
		dnet_dump_id(&cmd->id), (unsigned long long)(cmd->trans & ~DNET_TRANS_REPLY),
		cmd->status, err);

	return err;
}

void *dnet_read_data_wait_raw(struct dnet_session *s, struct dnet_id *id, struct dnet_io_attr *io,
		int cmd, uint64_t cflags, int *errp)
{
	struct dnet_node *n = s->node;
	struct dnet_io_control ctl;
	struct dnet_wait *w;
	struct dnet_read_data_completion *c;
	void *data = NULL;
	int err;

	w = dnet_wait_alloc(0);
	if (!w) {
		err = -ENOMEM;
		goto err_out_exit;
	}

	c = malloc(sizeof(*c));
	if (!c) {
		err = -ENOMEM;
		goto err_out_put;
	}

	c->w = w;
	c->size = 0;
	c->data = NULL;
	/* one for completion callback, another for this function */
	atomic_init(&c->refcnt, 2);

	memset(&ctl, 0, sizeof(struct dnet_io_control));

	ctl.fd = -1;

	ctl.priv = c;
	ctl.complete = dnet_read_data_complete;

	ctl.cmd = cmd;
	ctl.cflags = DNET_FLAGS_NEED_ACK | cflags;

	memcpy(&ctl.io, io, sizeof(struct dnet_io_attr));
	memcpy(&ctl.id, id, sizeof(struct dnet_id));

	ctl.id.type = io->type;

	dnet_wait_get(w);
	err = dnet_read_object(s, &ctl);
	if (err)
		goto err_out_put_complete;

	err = dnet_wait_event(w, w->cond, &n->wait_ts);
	if (err || w->status) {
		char id_str[2*DNET_ID_SIZE + 1];
		if (!err)
			err = w->status;
		if ((cmd != DNET_CMD_READ_RANGE) || (err != -ENOENT))
			dnet_log(n, DNET_LOG_ERROR, "%d:%s : failed to read data: %d\n",
				ctl.id.group_id, dnet_dump_id_len_raw(ctl.id.id, DNET_ID_SIZE, id_str), err);
		goto err_out_put_complete;
	}
	io->size = c->size;
	data = c->data;
	err = 0;

err_out_put_complete:
	if (atomic_dec_and_test(&c->refcnt))
		free(c);
err_out_put:
	dnet_wait_put(w);
err_out_exit:
	*errp = err;
	return data;
}

static int dnet_read_recover(struct dnet_session *s, struct dnet_id *id, struct dnet_io_attr *io, void *data, uint64_t cflags)
{
	struct dnet_node *n = s->node;
	struct dnet_meta_container mc;
	struct dnet_io_control ctl;
	void *result;
	int err;

	err = dnet_read_meta(s, &mc, NULL, 0, id);
	if (err) {
		dnet_log(n, DNET_LOG_ERROR, "%s: read-recovery: could read metadata: %d\n", dnet_dump_id(id), err);
		goto err_out_exit;
	}

	memset(&ctl, 0, sizeof(struct dnet_io_control));

	ctl.id = *id;
	ctl.io = *io;

	ctl.data = data + sizeof(struct dnet_io_attr);
	ctl.io.size -= sizeof(struct dnet_io_attr);

	ctl.fd = -1;
	ctl.cmd = DNET_CMD_WRITE;
	ctl.cflags = cflags;

	err = dnet_write_data_wait(s, &ctl, &result);
	if (err < 0) {
		dnet_log(n, DNET_LOG_ERROR, "%s: read-recovery: could not write data: %d\n", dnet_dump_id(id), err);
		goto err_out_free_meta;
	}

	err = dnet_write_metadata(s, &mc, 0, cflags);
	if (err < 0)
		goto err_out_free_result;

err_out_free_result:
	free(result);
err_out_free_meta:
	free(mc.data);
err_out_exit:
	return err;
}

void *dnet_read_data_wait_groups(struct dnet_session *s, struct dnet_id *id, int *groups, int num,
		struct dnet_io_attr *io, uint64_t cflags, int *errp)
{
	int i;
	void *data;

	for (i = 0; i < num; ++i) {
		id->group_id = groups[i];

		data = dnet_read_data_wait_raw(s, id, io, DNET_CMD_READ, cflags, errp);
		if (data) {
<<<<<<< HEAD
			if ((i != 0) && (io->type == 0) && (io->offset == 0)) {
				dnet_read_recover(s, id, io, data, cflags);
=======
			if ((i != 0) && (io->type == 0) && (io->offset == 0) && (io->size > sizeof(struct dnet_io_attr))) {
				dnet_read_recover(n, id, io, data, cflags);
>>>>>>> fb0be9d7
			}

			*errp = 0;
			return data;
		}
	}

	return NULL;
}

void *dnet_read_data_wait(struct dnet_session *s, struct dnet_id *id, struct dnet_io_attr *io,
		uint64_t cflags, int *errp)
{
	int num, *g, err;
	void *data = NULL;

	num = dnet_mix_states(s, id, &g);
	if (num < 0) {
		err = num;
		goto err_out_exit;
	}

	data = dnet_read_data_wait_groups(s, id, g, num, io, cflags, &err);
	if (!data)
		goto err_out_free;

err_out_free:
	free(g);
err_out_exit:
	*errp = err;
	return data;
}

int dnet_write_data_wait(struct dnet_session *s, struct dnet_io_control *ctl, void **result)
{
	struct dnet_node *n = s->node;
	int err, trans_num = 0;
	struct dnet_wait *w;
	struct dnet_write_completion *wc;

	wc = malloc(sizeof(struct dnet_write_completion));
	if (!wc) {
		err = -ENOMEM;
		goto err_out_exit;
	}
	memset(wc, 0, sizeof(struct dnet_write_completion));

	w = dnet_wait_alloc(0);
	if (!w) {
		err = -ENOMEM;
		free(wc);
		goto err_out_exit;
	}
	wc->wait = w;

	w->status = -ENOENT;
	ctl->priv = wc;
	ctl->complete = dnet_write_complete;

	ctl->cmd = DNET_CMD_WRITE;
	ctl->cflags |= DNET_FLAGS_NEED_ACK;

	memcpy(ctl->io.id, ctl->id.id, DNET_ID_SIZE);
	memcpy(ctl->io.parent, ctl->id.id, DNET_ID_SIZE);

	atomic_set(&w->refcnt, INT_MAX);
	trans_num = dnet_write_object(s, ctl);
	if (trans_num < 0)
		trans_num = 0;

	/*
	 * 1 - the first reference counter we grabbed at allocation time
	 */
	atomic_sub(&w->refcnt, INT_MAX - trans_num - 1);

	err = dnet_wait_event(w, w->cond == trans_num, &n->wait_ts);
	if (err || w->status) {
		if (!err)
			err = w->status;
		dnet_log(n, DNET_LOG_NOTICE, "%s: failed to wait for IO write completion, err: %d, status: %d.\n",
				dnet_dump_id(&ctl->id), err, w->status);
	}

	if (err || !trans_num) {
		if (!err)
			err = -EINVAL;
		dnet_log(n, DNET_LOG_ERROR, "Failed to write data into the storage, err: %d, trans_num: %d.\n", err, trans_num);
		goto err_out_put;
	}

	if (trans_num)
		dnet_log(n, DNET_LOG_NOTICE, "%s: wrote: %llu bytes, type: %d, reply size: %d.\n",
				dnet_dump_id(&ctl->id), (unsigned long long)ctl->io.size, ctl->io.type, wc->size);
	err = trans_num;

	*result = wc->reply;
	err = wc->size;

	wc->reply = NULL;

err_out_put:
	dnet_write_complete_free(wc);
err_out_exit:
	return err;
}

int dnet_lookup_addr(struct dnet_session *s, const void *remote, int len, struct dnet_id *id, int group_id, char *dst, int dlen)
{
	struct dnet_node *n = s->node;
	struct dnet_id raw;
	struct dnet_net_state *st;
	int err = -ENOENT;

	if (!id) {
		dnet_transform(n, remote, len, &raw);
		id = &raw;
	}
	id->group_id = group_id;

	st = dnet_state_get_first(n, id);
	if (!st)
		goto err_out_exit;

	dnet_server_convert_dnet_addr_raw(dnet_state_addr(st), dst, dlen);
	dnet_state_put(st);
	err = 0;

err_out_exit:
	return err;
}

struct dnet_weight {
	int			weight;
	int			group_id;
};

static int dnet_weight_compare(const void *v1, const void *v2)
{
	const struct dnet_weight *w1 = v1;
	const struct dnet_weight *w2 = v2;

	return w2->weight - w1->weight;
}

static int dnet_weight_get_winner(struct dnet_weight *w, int num)
{
	long sum = 0, pos;
	float r;
	int i;

	for (i = 0; i < num; ++i)
		sum += w[i].weight;

	r = (float)rand() / (float)RAND_MAX;
	pos = r * sum;

	for (i = 0; i < num; ++i) {
		pos -= w[i].weight;
		if (pos <= 0)
			return i;
	}

	return num - 1;
}

int dnet_mix_states(struct dnet_session *s, struct dnet_id *id, int **groupsp)
{
	struct dnet_node *n = s->node;
	struct dnet_weight *weights;
	int *groups;
	int group_num, i, num;
	struct dnet_net_state *st;

	if (!s->group_num)
		return -ENOENT;

	group_num = s->group_num;

	weights = alloca(s->group_num * sizeof(*weights));
	groups = malloc(s->group_num * sizeof(*groups));
	if (groups)
		memcpy(groups, s->groups, s->group_num * sizeof(*groups));

	if (!groups) {
		*groupsp = NULL;
		return -ENOMEM;
	}

	if (n->flags & DNET_CFG_RANDOMIZE_STATES) {
		for (i = 0; i < group_num; ++i) {
			weights[i].weight = rand();
			weights[i].group_id = groups[i];
		}
		num = group_num;
	} else {
		if (!(n->flags & DNET_CFG_MIX_STATES)) {
			*groupsp = groups;
			return group_num;
		}

		memset(weights, 0, group_num * sizeof(*weights));

		for (i = 0, num = 0; i < group_num; ++i) {
			id->group_id = groups[i];

			st = dnet_state_get_first(n, id);
			if (st) {
				weights[num].weight = (int)st->weight;
				weights[num].group_id = id->group_id;

				dnet_state_put(st);

				num++;
			}
		}
	}

	group_num = num;
	if (group_num) {
		qsort(weights, group_num, sizeof(struct dnet_weight), dnet_weight_compare);

		for (i = 0; i < group_num; ++i) {
			int pos = dnet_weight_get_winner(weights, group_num - i);
			groups[i] = weights[pos].group_id;

			if (pos < group_num - 1)
				memmove(&weights[pos], &weights[pos + 1], (group_num - 1 - pos) * sizeof(struct dnet_weight));
		}
	}

	dnet_session_set_groups(s, groups, group_num);

	*groupsp = groups;
	return group_num;
}

int dnet_data_map(struct dnet_map_fd *map)
{
	uint64_t off;
	long page_size = sysconf(_SC_PAGE_SIZE);
	int err = 0;

	off = map->offset & ~(page_size - 1);
	map->mapped_size = ALIGN(map->size + map->offset - off, page_size);

	map->mapped_data = mmap(NULL, map->mapped_size, PROT_READ, MAP_SHARED, map->fd, off);
	if (map->mapped_data == MAP_FAILED) {
		err = -errno;
		goto err_out_exit;
	}

	map->data = map->mapped_data + map->offset - off;

err_out_exit:
	return err;
}

void dnet_data_unmap(struct dnet_map_fd *map)
{
	munmap(map->mapped_data, map->mapped_size);
}

struct dnet_io_attr *dnet_remove_range(struct dnet_session *s, struct dnet_io_attr *io, int group_id, uint64_t cflags, int *ret_num, int *errp)
{
	struct dnet_node *n = s->node;
	struct dnet_id id;
	struct dnet_io_attr *ret, *new_ret;
	struct dnet_raw_id start, next;
	struct dnet_raw_id end;
	uint64_t size = io->size;
	void *data;
	int err, need_exit = 0;

	memcpy(end.id, io->parent, DNET_ID_SIZE);

	dnet_setup_id(&id, group_id, io->id);
	id.type = io->type;

	ret = NULL;
	*ret_num = 0;
	while (!need_exit) {
		err = dnet_search_range(n, &id, &start, &next);
		if (err)
			goto err_out_exit;

		if ((dnet_id_cmp_str(id.id, next.id) > 0) ||
				!memcmp(start.id, next.id, DNET_ID_SIZE) ||
				(dnet_id_cmp_str(next.id, end.id) > 0)) {
			memcpy(next.id, end.id, DNET_ID_SIZE);
			need_exit = 1;
		}

		if (n->log->log_level > DNET_LOG_NOTICE) {
			int len = 6;
			char start_id[2*len + 1];
			char next_id[2*len + 1];
			char end_id[2*len + 1];
			char id_str[2*len + 1];

			dnet_log(n, DNET_LOG_NOTICE, "id: %s, start: %s: next: %s, end: %s, size: %llu, cmp: %d\n",
					dnet_dump_id_len_raw(id.id, len, id_str),
					dnet_dump_id_len_raw(start.id, len, start_id),
					dnet_dump_id_len_raw(next.id, len, next_id),
					dnet_dump_id_len_raw(end.id, len, end_id),
					(unsigned long long)size, dnet_id_cmp_str(next.id, end.id));
		}

		memcpy(io->id, id.id, DNET_ID_SIZE);
		memcpy(io->parent, next.id, DNET_ID_SIZE);

		io->size = size;

		data = dnet_read_data_wait_raw(s, &id, io, DNET_CMD_DEL_RANGE, cflags, &err);
		if (io->size != sizeof(struct dnet_io_attr)) {
			err = -ENOENT;
			goto err_out_exit;
		}

		if (data) {
			struct dnet_io_attr *rep = (struct dnet_io_attr*)data;

			dnet_convert_io_attr(rep);

			dnet_log(n, DNET_LOG_NOTICE, "%s: rep_num: %llu, io_start: %llu, io_num: %llu, io_size: %llu\n",
					dnet_dump_id(&id), (unsigned long long)rep->num, (unsigned long long)io->start,
					(unsigned long long)io->num, (unsigned long long)io->size);

			(*ret_num)++;

			new_ret = realloc(ret, *ret_num * sizeof(struct dnet_io_attr));
			if (!new_ret) {
				err = -ENOMEM;
				goto err_out_exit;
			}

			ret = new_ret;
			ret[*ret_num - 1] = *rep;

			free(data);
		}

		memcpy(id.id, next.id, DNET_ID_SIZE);
	}

err_out_exit:
	*errp = err;

	return ret;
}

struct dnet_range_data *dnet_read_range(struct dnet_session *s, struct dnet_io_attr *io, int group_id, uint64_t cflags, int *errp)
{
	struct dnet_node *n = s->node;
	struct dnet_id id;
	int ret_num;
	struct dnet_range_data *ret;
	struct dnet_raw_id start, next;
	struct dnet_raw_id end;
	uint64_t size = io->size;
	void *data;
	int err, need_exit = 0;

	memcpy(end.id, io->parent, DNET_ID_SIZE);

	dnet_setup_id(&id, group_id, io->id);
	id.type = io->type;

	ret = NULL;
	ret_num = 0;
	while (!need_exit) {
		err = dnet_search_range(n, &id, &start, &next);
		if (err)
			goto err_out_exit;

		if ((dnet_id_cmp_str(id.id, next.id) > 0) ||
				!memcmp(start.id, next.id, DNET_ID_SIZE) ||
				(dnet_id_cmp_str(next.id, end.id) > 0)) {
			memcpy(next.id, end.id, DNET_ID_SIZE);
			need_exit = 1;
		}

		if (n->log->log_level > DNET_LOG_NOTICE) {
			int len = 6;
			char start_id[2*len + 1];
			char next_id[2*len + 1];
			char end_id[2*len + 1];
			char id_str[2*len + 1];

			dnet_log(n, DNET_LOG_NOTICE, "id: %s, start: %s: next: %s, end: %s, size: %llu, cmp: %d\n",
					dnet_dump_id_len_raw(id.id, len, id_str),
					dnet_dump_id_len_raw(start.id, len, start_id),
					dnet_dump_id_len_raw(next.id, len, next_id),
					dnet_dump_id_len_raw(end.id, len, end_id),
					(unsigned long long)size, dnet_id_cmp_str(next.id, end.id));
		}

		memcpy(io->id, id.id, DNET_ID_SIZE);
		memcpy(io->parent, next.id, DNET_ID_SIZE);

		io->size = size;

		data = dnet_read_data_wait_raw(s, &id, io, DNET_CMD_READ_RANGE, cflags, &err);
		if (data) {
			struct dnet_io_attr *rep = data + io->size - sizeof(struct dnet_io_attr);

			/* If DNET_IO_FLAGS_NODATA is set do not decrement size as 'rep' is the only structure in output */
			if (!(io->flags & DNET_IO_FLAGS_NODATA))
				io->size -= sizeof(struct dnet_io_attr);
			dnet_convert_io_attr(rep);

			dnet_log(n, DNET_LOG_NOTICE, "%s: rep_num: %llu, io_start: %llu, io_num: %llu, io_size: %llu\n",
					dnet_dump_id(&id), (unsigned long long)rep->num, (unsigned long long)io->start,
					(unsigned long long)io->num, (unsigned long long)io->size);

			if (io->start < rep->num) {
				rep->num -= io->start;
				io->start = 0;
				io->num -= rep->num;

				if (!io->size && !(io->flags & DNET_IO_FLAGS_NODATA)) {
					free(data);
				} else {
					struct dnet_range_data *new_ret;

					ret_num++;

					new_ret = realloc(ret, ret_num * sizeof(struct dnet_range_data));
					if (!new_ret) {
						goto err_out_exit;
					}

					ret = new_ret;

					ret[ret_num - 1].data = data;
					ret[ret_num - 1].size = io->size;
				}

				err = 0;
				if (!io->num)
					break;
			} else {
				io->start -= rep->num;
			}
		}

		memcpy(id.id, next.id, DNET_ID_SIZE);
	}

err_out_exit:
	if (ret) {
		*errp = ret_num;
	} else {
		*errp = err;
	}
	return ret;
}

struct dnet_read_latest_id {
	struct dnet_id			id;
	struct dnet_file_info		fi;
};

struct dnet_read_latest_ctl {
	struct dnet_wait		*w;
	int				num, pos;
	pthread_mutex_t			lock;

	struct dnet_read_latest_id	ids[0];
};

static void dnet_read_latest_ctl_put(struct dnet_read_latest_ctl *ctl)
{
	dnet_wakeup(ctl->w, ctl->w->cond++);
	if (atomic_dec_and_test(&ctl->w->refcnt)) {
		dnet_wait_destroy(ctl->w);
		pthread_mutex_destroy(&ctl->lock);
		free(ctl);
	}
}

static int dnet_read_latest_complete(struct dnet_net_state *st, struct dnet_cmd *cmd, void *priv)
{
	struct dnet_read_latest_ctl *ctl = priv;
	struct dnet_node *n;
	struct dnet_addr_attr *a;
	struct dnet_file_info *fi;
	int pos, err;

	if (is_trans_destroyed(st, cmd)) {
		dnet_read_latest_ctl_put(ctl);
		return 0;
	}

	n = st->n;

	err = cmd->status;
	if (err || !cmd->size)
		goto err_out_exit;

	if (cmd->size < sizeof(struct dnet_addr_attr) + sizeof(struct dnet_file_info)) {
		dnet_log(n, DNET_LOG_ERROR, "%s: wrong dnet_addr attribute size %llu, must be at least %zu.\n",
				dnet_dump_id(&cmd->id), (unsigned long long)cmd->size,
				sizeof(struct dnet_addr_attr) + sizeof(struct dnet_file_info));
		err = -EINVAL;
		goto err_out_exit;
	}
	a = (struct dnet_addr_attr *)(cmd + 1);
	fi = (struct dnet_file_info *)(a + 1);

	dnet_convert_addr_attr(a);
	dnet_convert_file_info(fi);

	pthread_mutex_lock(&ctl->lock);
	pos = ctl->pos++;
	pthread_mutex_unlock(&ctl->lock);

	/* we do not care about filename */
	memcpy(&ctl->ids[pos].fi, fi, sizeof(struct dnet_file_info));
	memcpy(&ctl->ids[pos].id, &cmd->id, sizeof(struct dnet_id));

err_out_exit:
	return err;
}

static int dnet_file_read_latest_cmp(const void *p1, const void *p2)
{
	const struct dnet_read_latest_id *id1 = p1;
	const struct dnet_read_latest_id *id2 = p2;

	int ret = (int)(id2->fi.mtime.tsec - id1->fi.mtime.tsec);

	if (!ret)
		ret = (int)(id2->fi.mtime.tnsec - id1->fi.mtime.tnsec);

	return ret;
}

int dnet_read_latest_prepare(struct dnet_read_latest_prepare *pr)
{
	struct dnet_read_latest_ctl *ctl;
	int group_id = pr->id.group_id;
	int err, i;

	ctl = malloc(sizeof(struct dnet_read_latest_ctl) + sizeof(struct dnet_read_latest_id) * pr->group_num);
	if (!ctl) {
		err = -ENOMEM;
		goto err_out_exit;
	}
	memset(ctl, 0, sizeof(struct dnet_read_latest_ctl));

	ctl->w = dnet_wait_alloc(0);
	if (!ctl->w) {
		err = -ENOMEM;
		goto err_out_free;
	}

	err = pthread_mutex_init(&ctl->lock, NULL);
	if (err)
		goto err_out_put_wait;

	ctl->num = pr->group_num;
	ctl->pos = 0;

	for (i = 0; i < pr->group_num; ++i) {
		pr->id.group_id = pr->group[i];

		dnet_wait_get(ctl->w);
		dnet_lookup_object(pr->s, &pr->id, DNET_ATTR_META_TIMES | pr->cflags, dnet_read_latest_complete, ctl);
	}

	err = dnet_wait_event(ctl->w, ctl->w->cond == pr->group_num, &pr->s->node->wait_ts);
	if (err)
		goto err_out_put;

	if (ctl->pos == 0)
		goto err_out_put;

	pr->group_num = ctl->pos;

	qsort(ctl->ids, pr->group_num, sizeof(struct dnet_read_latest_id), dnet_file_read_latest_cmp);

	for (i = 0; i < pr->group_num; ++i) {
		pr->group[i] = ctl->ids[i].id.group_id;

		if (group_id == pr->group[i]) {
			const struct dnet_read_latest_id *id0 = &ctl->ids[0];
			const struct dnet_read_latest_id *id1 = &ctl->ids[i];

			if (!dnet_file_read_latest_cmp(id0, id1)) {
				int tmp_group = pr->group[0];
				pr->group[0] = pr->group[i];
				pr->group[i] = tmp_group;
			}
		}
	}

err_out_put:
	dnet_read_latest_ctl_put(ctl);
	goto err_out_exit;

err_out_put_wait:
	dnet_wait_put(ctl->w);
err_out_free:
	free(ctl);
err_out_exit:
	return err;
}

int dnet_read_latest(struct dnet_session *s, struct dnet_id *id, struct dnet_io_attr *io, uint64_t cflags, void **datap)
{
	struct dnet_read_latest_prepare pr;
	int *g, num, err, i;

	if ((int)io->num > s->group_num) {
		err = -E2BIG;
		goto err_out_exit;
	}

	err = dnet_mix_states(s, id, &g);
	if (err < 0)
		goto err_out_exit;

	num = err;

	if ((int)io->num > num) {
		err = -E2BIG;
		goto err_out_free;
	}

	memset(&pr, 0, sizeof(struct dnet_read_latest_prepare));

	pr.s = s;
	pr.id = *id;
	pr.group = g;
	pr.group_num = num;
	pr.cflags = cflags;

	err = dnet_read_latest_prepare(&pr);
	if (err)
		goto err_out_free;

	err = -ENODATA;
	for (i = 0; i < pr.group_num; ++i) {
		void *data;
		
		id->group_id = pr.group[i];
		data = dnet_read_data_wait_raw(s, id, io, DNET_CMD_READ, cflags, &err);
		if (data) {
			if ((pr.group_num != num) || ((i != 0) && (io->type == 0) && (io->offset == 0))) {
				dnet_read_recover(s, id, io, data, cflags);
			}

			*datap = data;
			err = 0;
			break;
		}
	}

err_out_free:
	free(g);
err_out_exit:
	return err;
}

int dnet_get_routes(struct dnet_session *s, struct dnet_id **ids, struct dnet_addr **addrs) {

	struct dnet_node *n = s->node;
	struct dnet_net_state *st;
	struct dnet_group *g;
	struct dnet_addr *tmp_addrs;
	struct dnet_id *tmp_ids;
	int size = 0, count = 0;
	int i;

	*ids = NULL;
	*addrs = NULL;

	pthread_mutex_lock(&n->state_lock);
	list_for_each_entry(g, &n->group_list, group_entry) {
		list_for_each_entry(st, &g->state_list, state_entry) {

			size += st->idc->id_num;

			tmp_ids = (struct dnet_id *)realloc(*ids, size * sizeof(struct dnet_id));
			if (!tmp_ids) {
				count = -ENOMEM;
				goto err_out_free;
			}
			*ids = tmp_ids;

			tmp_addrs = (struct dnet_addr *)realloc(*addrs, size * sizeof(struct dnet_addr));
			if (!tmp_addrs) {
				count = -ENOMEM;
				goto err_out_free;
			}
			*addrs = tmp_addrs;

			for (i = 0; i < st->idc->id_num; ++i) {
				dnet_setup_id(&(*ids)[count], g->group_id, st->idc->ids[i].raw.id);
				memcpy(&(*addrs)[count], dnet_state_addr(st), sizeof(struct dnet_addr));
				count++;
			}
		}
	}
	pthread_mutex_unlock(&n->state_lock);

	return count;

err_out_free:
	if (ids)
		free(*ids);
	if (addrs)
		free(*addrs);

	return count;

}

void *dnet_bulk_read_wait_raw(struct dnet_session *s, struct dnet_id *id, struct dnet_io_attr *ios,
		uint32_t io_num, int cmd, uint64_t cflags, int *errp)
{
	struct dnet_node *n = s->node;
	struct dnet_io_control ctl;
	struct dnet_io_attr io;
	struct dnet_wait *w;
	struct dnet_read_data_completion *c;
	void *data = NULL;
	int err;

	w = dnet_wait_alloc(0);
	if (!w) {
		err = -ENOMEM;
		goto err_out_exit;
	}

	c = malloc(sizeof(*c));
	if (!c) {
		err = -ENOMEM;
		goto err_out_put;
	}

	c->w = w;
	c->size = 0;
	c->data = NULL;
	/* one for completion callback, another for this function */
	atomic_init(&c->refcnt, 2);

	memset(&ctl, 0, sizeof(struct dnet_io_control));

	ctl.fd = -1;

	ctl.priv = c;
	ctl.complete = dnet_read_data_complete;

	ctl.cmd = cmd;
	ctl.cflags = DNET_FLAGS_NEED_ACK | cflags;

	memcpy(&ctl.id, id, sizeof(struct dnet_id));
	memset(&ctl.io, 0, sizeof(struct dnet_io_attr));

	memcpy(io.id, id->id, DNET_ID_SIZE);
	memcpy(io.parent, id->id, DNET_ID_SIZE);

	ctl.io.size = io_num * sizeof(struct dnet_io_attr);
	ctl.data = ios;

	dnet_wait_get(w);
	err = dnet_read_object(s, &ctl);
	if (err)
		goto err_out_put_complete;

	err = dnet_wait_event(w, w->cond, &n->wait_ts);
	if (err || w->status) {
		char id_str[2*DNET_ID_SIZE + 1];
		if (!err)
			err = w->status;
		if ((cmd != DNET_CMD_READ_RANGE) || (err != -ENOENT))
			dnet_log(n, DNET_LOG_ERROR, "%d:%s : failed to read data: %d\n",
				ctl.id.group_id, dnet_dump_id_len_raw(ctl.id.id, DNET_ID_SIZE, id_str), err);
		goto err_out_put_complete;
	}
	err = c->size;
	data = c->data;

err_out_put_complete:
	if (atomic_dec_and_test(&c->refcnt))
		free(c);
err_out_put:
	dnet_wait_put(w);
err_out_exit:
	*errp = err;
	return data;
}


static int dnet_io_attr_cmp(const void *d1, const void *d2)
{
	const struct dnet_io_attr *io1 = d1;
	const struct dnet_io_attr *io2 = d2;

	return memcmp(io1->id, io2->id, DNET_ID_SIZE);
} 

struct dnet_range_data *dnet_bulk_read(struct dnet_session *s, struct dnet_io_attr *ios, uint32_t io_num, int group_id, uint64_t cflags, int *errp)
{
	struct dnet_node *n = s->node;
	struct dnet_id id, next_id;
	int ret_num;
	struct dnet_range_data *ret;
	struct dnet_net_state *cur, *next = NULL;
	uint64_t size = 0;
	void *data;
	int err;
	uint32_t i, start = -1;

	if (io_num <= 0) {
		return 0;
	}

	qsort(ios, io_num, sizeof(struct dnet_io_attr), dnet_io_attr_cmp);

	ret = NULL;
	ret_num = 0;
	size = 0;

	dnet_setup_id(&id, group_id, ios[0].id);
	id.type = ios[0].type;

	cur = dnet_state_get_first(n, &id);
	if (!cur) {
		dnet_log(n, DNET_LOG_ERROR, "%s: Can't get state for id\n", dnet_dump_id(&id));
		err = -ENOENT;
		goto err_out_exit;
	}

	for (i = 0; i < io_num; ++i) {
		if ((i + 1) < io_num) {
			dnet_setup_id(&next_id, group_id, ios[i+1].id);
			next_id.type = ios[i+1].type;

			next = dnet_state_get_first(n, &next_id);
			if (!next) {
				dnet_log(n, DNET_LOG_ERROR, "%s: Can't get state for id\n", dnet_dump_id(&next_id));
				err = -ENOENT;
				goto err_out_put;
			}

			/* Send command only if state changes or it's a last id */
			if ((cur == next)) {
				dnet_state_put(next);
				next = NULL;
				continue;
			}
		}

		dnet_log(n, DNET_LOG_NOTICE, "start: %s: end: %s, count: %llu, addr: %s\n",
					dnet_dump_id(&id),
					dnet_dump_id(&next_id),
					(unsigned long long)(i - start),
					dnet_state_dump_addr(cur));

		data = dnet_bulk_read_wait_raw(s, &id, ios, i - start, DNET_CMD_BULK_READ, cflags, &err);
		if (data) {
			size = err;
			err = 0;

				if (!size) {
					free(data);
				} else {
					struct dnet_range_data *new_ret;

					ret_num++;

					new_ret = realloc(ret, ret_num * sizeof(struct dnet_range_data));
					if (!new_ret) {
						goto err_out_put;
					}

					ret = new_ret;

					ret[ret_num - 1].data = data;
					ret[ret_num - 1].size = size;
				}

				err = 0;
		}

		dnet_state_put(cur);
		cur = next;
		next = NULL;
		memcpy(&id, &next_id, sizeof(struct dnet_id));
	}

err_out_put:
	if (next)
		dnet_state_put(next);
	dnet_state_put(cur);
err_out_exit:
	if (ret) {
		*errp = ret_num;
	} else {
		*errp = err;
	}
	return ret;
}

struct dnet_range_data dnet_bulk_write(struct dnet_session *s, struct dnet_io_control *ctl, int ctl_num, int *errp)
{
	struct dnet_node *n = s->node;
	int err, i, trans_num = 0, local_trans_num;
	struct dnet_wait *w;
	struct dnet_write_completion *wc;
	struct dnet_range_data ret;
	struct dnet_metadata_control mcl;
	struct dnet_meta_container mc;
	struct dnet_io_control meta_ctl;
	struct timeval tv;
	int *groups = NULL;
	int group_num = 0;

	memset(&ret, 0, sizeof(ret));

	wc = malloc(sizeof(struct dnet_write_completion));
	if (!wc) {
		err = -ENOMEM;
		goto err_out_exit;
	}
	memset(wc, 0, sizeof(struct dnet_write_completion));

	w = dnet_wait_alloc(0);
	if (!w) {
		err = -ENOMEM;
		free(wc);
		goto err_out_exit;
	}
	wc->wait = w;

	atomic_set(&w->refcnt, INT_MAX);
	w->status = -ENOENT;

	for (i = 0; i < ctl_num; ++i) {
		ctl[i].priv = wc;
		ctl[i].complete = dnet_write_complete;
	
		ctl[i].cmd = DNET_CMD_WRITE;
		ctl[i].cflags = DNET_FLAGS_NEED_ACK;
	
		memcpy(ctl[i].io.id, ctl[i].id.id, DNET_ID_SIZE);
		memcpy(ctl[i].io.parent, ctl[i].id.id, DNET_ID_SIZE);
	
		local_trans_num = dnet_write_object(s, &ctl[i]);
		if (local_trans_num < 0)
			local_trans_num = 0;

		trans_num += local_trans_num;

		/* Prepare and send metadata */
		memset(&mcl, 0, sizeof(mcl));

		group_num = s->group_num;
		groups = alloca(group_num * sizeof(int));
		memcpy(groups, s->groups, group_num * sizeof(int));

		mcl.groups = groups;
		mcl.group_num = group_num;
		mcl.id = ctl[i].id;
		mcl.cflags = ctl[i].cflags;

		gettimeofday(&tv, NULL);
		mcl.ts.tv_sec = tv.tv_sec;
		mcl.ts.tv_nsec = tv.tv_usec * 1000;

		memset(&mc, 0, sizeof(mc));

		err = dnet_create_metadata(s, &mcl, &mc);
		dnet_log(n, DNET_LOG_DEBUG, "Creating metadata: err: %d", err);
		if (!err) {
			dnet_convert_metadata(n, mc.data, mc.size);

			memset(&meta_ctl, 0, sizeof(struct dnet_io_control));

			meta_ctl.priv = wc;
			meta_ctl.complete = dnet_write_complete;
			meta_ctl.cmd = DNET_CMD_WRITE;
			meta_ctl.fd = -1;

			meta_ctl.cflags = ctl[i].cflags;

			memcpy(&meta_ctl.id, &ctl[i].id, sizeof(struct dnet_id));
			memcpy(meta_ctl.io.id, ctl[i].id.id, DNET_ID_SIZE);
			memcpy(meta_ctl.io.parent, ctl[i].id.id, DNET_ID_SIZE);
			meta_ctl.id.type = meta_ctl.io.type = EBLOB_TYPE_META;
		
			meta_ctl.io.flags |= DNET_IO_FLAGS_META;
			meta_ctl.io.offset = 0;
			meta_ctl.io.size = mc.size;
			meta_ctl.data = mc.data;

			local_trans_num = dnet_write_object(s, &meta_ctl);
			if (local_trans_num < 0)
				local_trans_num = 0;

			trans_num += local_trans_num;
		}
	}

	/*
	 * 1 - the first reference counter we grabbed at allocation time
	 */
	atomic_sub(&w->refcnt, INT_MAX - trans_num - 1);

	err = dnet_wait_event(w, w->cond == trans_num, &n->wait_ts);
	if (err || w->status) {
		if (!err)
			err = w->status;
		dnet_log(n, DNET_LOG_NOTICE, "%s: failed to wait for IO write completion, err: %d, status: %d.\n",
				dnet_dump_id(&ctl->id), err, w->status);
	}

	if (err || !trans_num) {
		if (!err)
			err = -EINVAL;
		dnet_log(n, DNET_LOG_ERROR, "Failed to write data into the storage, err: %d, trans_num: %d.\n", err, trans_num);
		goto err_out_put;
	}

	if (trans_num)
		dnet_log(n, DNET_LOG_NOTICE, "%s: successfully wrote %llu bytes into the storage, reply size: %d.\n",
				dnet_dump_id(&ctl->id), (unsigned long long)ctl->io.size, wc->size);
	err = trans_num;

	ret.data = wc->reply;
	ret.size = wc->size;

	wc->reply = NULL;

err_out_put:
	dnet_write_complete_free(wc);
err_out_exit:
	*errp = err;
	return ret;
}

int dnet_flags(struct dnet_node *n)
{
	return n->flags;
}

static int dnet_start_defrag_complete(struct dnet_net_state *state, struct dnet_cmd *cmd, void *priv)
{
	struct dnet_wait *w = priv;

	if (is_trans_destroyed(state, cmd)) {
		dnet_wakeup(w, w->cond++);
		dnet_wait_put(w);
		return 0;
	}

	return 0;
}

static int dnet_start_defrag_single(struct dnet_net_state *st, void *priv, uint64_t cflags)
{
	struct dnet_trans_control ctl;

	memset(&ctl, 0, sizeof(struct dnet_trans_control));

	dnet_setup_id(&ctl.id, st->idc->group->group_id, st->idc->ids[0].raw.id);
	ctl.cmd = DNET_CMD_DEFRAG;
	ctl.complete = dnet_start_defrag_complete;
	ctl.priv = priv;
	ctl.cflags = DNET_FLAGS_NEED_ACK | cflags;

	return dnet_trans_alloc_send_state(st, &ctl);
}

int dnet_start_defrag(struct dnet_session *s, uint64_t cflags)
{
	struct dnet_node *n = s->node;
	struct dnet_net_state *st;
	struct dnet_wait *w;
	struct dnet_group *g;
	int num = 0;
	int err;

	w = dnet_wait_alloc(0);
	if (!w) {
		err = -ENOMEM;
		goto err_out_exit;
	}

	pthread_mutex_lock(&n->state_lock);
	list_for_each_entry(g, &n->group_list, group_entry) {
		list_for_each_entry(st, &g->state_list, state_entry) {
			if (st == n->st)
				continue;

			if (w)
				dnet_wait_get(w);

			dnet_start_defrag_single(st, w, cflags);
			num++;
		}
	}
	pthread_mutex_unlock(&n->state_lock);

	err = dnet_wait_event(w, w->cond == num, &n->wait_ts);
	dnet_wait_put(w);

err_out_exit:
	return err;
}<|MERGE_RESOLUTION|>--- conflicted
+++ resolved
@@ -2019,13 +2019,8 @@
 
 		data = dnet_read_data_wait_raw(s, id, io, DNET_CMD_READ, cflags, errp);
 		if (data) {
-<<<<<<< HEAD
-			if ((i != 0) && (io->type == 0) && (io->offset == 0)) {
+			if ((i != 0) && (io->type == 0) && (io->offset == 0) && (io->size > sizeof(struct dnet_io_attr))) {
 				dnet_read_recover(s, id, io, data, cflags);
-=======
-			if ((i != 0) && (io->type == 0) && (io->offset == 0) && (io->size > sizeof(struct dnet_io_attr))) {
-				dnet_read_recover(n, id, io, data, cflags);
->>>>>>> fb0be9d7
 			}
 
 			*errp = 0;
