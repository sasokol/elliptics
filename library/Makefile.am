lib_LTLIBRARIES = libelliptics.la libelliptics_client.la

CC = @PTHREAD_CC@
AM_CFLAGS = -I../include -I../config @PTHREAD_CFLAGS@ @ATOMIC_CFLAGS@ @EBLOB_CFLAGS@

ELLIPTICS_LDFLAGS = @PTHREAD_LIBS@ @SENDFILE_LIBS@ @ATOMIC_LIBS@ @VERSION_INFO@

libelliptics_la_SOURCES = dnet.c log.c net.c server.c node.c rbtree.c trans.c compat.c \
			  notify.c notify_common.c meta.c metadb.c crypto.c check.c check_common.c \
			  pool.c crypto/sha512.c locks.c
<<<<<<< HEAD

libelliptics_la_LIBADD = ../srw/libelliptics_cocaine.la @EBLOB_LIBS@ \
			@COCAINE_LIBS@ @MSGPACK_LIBS@ @ZMQ_LIBS@
=======
libelliptics_la_LIBADD = ../srw/libelliptics_cocaine.la ../cache/libelliptics_cache.la
>>>>>>> 4b02aea5

libelliptics_client_la_SOURCES = meta.c notify_common.c check_common.c dnet_common.c log.c \
				 net.c node.c rbtree.c trans.c \
				 compat.c crypto.c pool.c crypto/sha512.c client_stubs.c

noinst_HEADERS = elliptics.h list.h rbtree.h atomic.h lock.h crypto/u64.h crypto/sha512.h

AM_LDFLAGS = ${ELLIPTICS_LDFLAGS}<|MERGE_RESOLUTION|>--- conflicted
+++ resolved
@@ -8,13 +8,9 @@
 libelliptics_la_SOURCES = dnet.c log.c net.c server.c node.c rbtree.c trans.c compat.c \
 			  notify.c notify_common.c meta.c metadb.c crypto.c check.c check_common.c \
 			  pool.c crypto/sha512.c locks.c
-<<<<<<< HEAD
 
-libelliptics_la_LIBADD = ../srw/libelliptics_cocaine.la @EBLOB_LIBS@ \
+libelliptics_la_LIBADD = ../srw/libelliptics_cocaine.la ../cache/libelliptics_cache.la @EBLOB_LIBS@ \
 			@COCAINE_LIBS@ @MSGPACK_LIBS@ @ZMQ_LIBS@
-=======
-libelliptics_la_LIBADD = ../srw/libelliptics_cocaine.la ../cache/libelliptics_cache.la
->>>>>>> 4b02aea5
 
 libelliptics_client_la_SOURCES = meta.c notify_common.c check_common.c dnet_common.c log.c \
 				 net.c node.c rbtree.c trans.c \
