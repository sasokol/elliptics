/*
 * Copyright 2008+ Evgeniy Polyakov <zbr@ioremap.net>
 *
 * This file is part of Elliptics.
 * 
 * Elliptics is free software: you can redistribute it and/or modify
 * it under the terms of the GNU Lesser General Public License as published by
 * the Free Software Foundation, either version 3 of the License, or
 * (at your option) any later version.
 * 
 * Elliptics is distributed in the hope that it will be useful,
 * but WITHOUT ANY WARRANTY; without even the implied warranty of
 * MERCHANTABILITY or FITNESS FOR A PARTICULAR PURPOSE.  See the
 * GNU Lesser General Public License for more details.
 * 
 * You should have received a copy of the GNU Lesser General Public License
 * along with Elliptics.  If not, see <http://www.gnu.org/licenses/>.
 */

#include <sys/types.h>
#include <sys/stat.h>

#include <assert.h>
#include <fcntl.h>
#include <stdio.h>
#include <stdlib.h>
#include <unistd.h>

#include "elliptics.h"
#include "elliptics/packet.h"
#include "elliptics/interface.h"

/*
 * Ascending transaction order
 */
static inline int dnet_trans_cmp(uint64_t t2, uint64_t t1)
{
	if (t1 > t2)
		return 1;
	if (t1 < t2)
		return -1;
	return 0;
}

struct dnet_trans *dnet_trans_search(struct dnet_net_state *st, uint64_t trans)
{
	struct rb_root *root = &st->trans_root;
	struct rb_node *n = root->rb_node;
	struct dnet_trans *t = NULL;
	int cmp = 1;

	while (n) {
		t = rb_entry(n, struct dnet_trans, trans_entry);

		cmp = dnet_trans_cmp(t->trans, trans);
		if (cmp < 0)
			n = n->rb_left;
		else if (cmp > 0)
			n = n->rb_right;
		else
			return dnet_trans_get(t);
	}

	return NULL;
}

int dnet_trans_insert_nolock(struct dnet_net_state *st, struct dnet_trans *a)
{
	struct rb_root *root = &st->trans_root;
	struct rb_node **n = &root->rb_node, *parent = NULL;
	struct dnet_trans *t;
	int cmp;

	while (*n) {
		parent = *n;

		t = rb_entry(parent, struct dnet_trans, trans_entry);

		cmp = dnet_trans_cmp(t->trans, a->trans);
		if (cmp < 0)
			n = &parent->rb_left;
		else if (cmp > 0)
			n = &parent->rb_right;
		else
			return -EEXIST;
	}

	if (a->st && a->st->n)
		dnet_log(a->st->n, DNET_LOG_NOTICE, "%s: added transaction: %llu -> %s.",
			dnet_dump_id(&a->cmd.id), (unsigned long long)a->trans,
			dnet_server_convert_dnet_addr(&a->st->addr));

	rb_link_node(&a->trans_entry, parent, n);
	rb_insert_color(&a->trans_entry, root);
	return 0;
}

/**
 * Timer functinos are used for timeout check.
 * We insert transaction into timer tree ordered/indexed by time-to-timeout-death.
 *
 * Checking thread periodically looks at the begining of the timer tree and kills
 * those transactions which are past the deadline. When transaction reply has been
 * received transaction is removed from the timer tree, its time-to-timeout-death
 * is updated and transaction inserted into the timer tree again.
 *
 * It is possible, that multiple transaction were created at the same time with
 * the same time-to-timeout-death, in this case we compare them additionaly using
 * transaction number, which is unique for node.
 *
 * This particular trans2,trans1 order of arguments is very significant - argument order plus
 * the way they are compared below ends up with ascending timeout order, i.e. the smaller
 * timeout (the closer death-time) the closer transaction is to the begining of the timer tree
 * (do not confuse it with the tree root).
 */
static inline int dnet_trans_cmp_timer(struct dnet_trans *trans2, struct dnet_trans *trans1)
{
	struct timeval *t1 = &trans1->time;
	struct timeval *t2 = &trans2->time;

	if (t1->tv_sec > t2->tv_sec)
		return 1;
	if (t1->tv_sec < t2->tv_sec)
		return -1;
	if (t1->tv_usec > t2->tv_usec)
		return 1;
	if (t1->tv_usec < t2->tv_usec)
		return -1;

	return dnet_trans_cmp(trans2->trans, trans1->trans);
}

struct dnet_trans *dnet_trans_search_timer(struct dnet_net_state *st, struct dnet_trans *trans)
{
	struct rb_root *root = &st->timer_root;
	struct rb_node *n = root->rb_node;
	struct dnet_trans *t = NULL;
	int cmp = 1;

	while (n) {
		t = rb_entry(n, struct dnet_trans, timer_entry);

		cmp = dnet_trans_cmp_timer(t, trans);
		if (cmp < 0)
			n = n->rb_left;
		else if (cmp > 0)
			n = n->rb_right;
		else
			return dnet_trans_get(t);
	}

	return NULL;
}

int dnet_trans_insert_timer_nolock(struct dnet_net_state *st, struct dnet_trans *a)
{
	struct rb_root *root = &st->timer_root;
	struct rb_node **n = &root->rb_node, *parent = NULL;
	struct dnet_trans *t;
	int cmp;

	while (*n) {
		parent = *n;

		t = rb_entry(parent, struct dnet_trans, timer_entry);

		cmp = dnet_trans_cmp_timer(t, a);
		if (cmp < 0)
			n = &parent->rb_left;
		else if (cmp > 0)
			n = &parent->rb_right;
		else
			return -EEXIST;
	}

	rb_link_node(&a->timer_entry, parent, n);
	rb_insert_color(&a->timer_entry, root);
	return 0;
}

void dnet_trans_remove_timer_nolock(struct dnet_net_state *st, struct dnet_trans *t)
{
	if (t->timer_entry.rb_parent_color) {
		rb_erase(&t->timer_entry, &st->timer_root);
		t->timer_entry.rb_parent_color = 0;
	}
}

void dnet_trans_remove_nolock(struct dnet_net_state *st, struct dnet_trans *t)
{
	if (!t->trans_entry.rb_parent_color) {
		dnet_log(st->n, DNET_LOG_ERROR, "%s: trying to remove out-of-trans-tree transaction %llu.",
			dnet_dump_id(&t->cmd.id), (unsigned long long)t->trans);
		return;
	}

	rb_erase(&t->trans_entry, &st->trans_root);
	t->trans_entry.rb_parent_color = 0;

	dnet_trans_remove_timer_nolock(st, t);
}

void dnet_trans_remove(struct dnet_trans *t)
{
	struct dnet_net_state *st = t->st;

	/* if transaction is removed, it is about to be killed - remove it from everywhere */
	pthread_mutex_lock(&st->trans_lock);
	dnet_trans_remove_nolock(st, t);
	list_del_init(&t->trans_list_entry);
	pthread_mutex_unlock(&st->trans_lock);
}

struct dnet_trans *dnet_trans_alloc(struct dnet_node *n __unused, uint64_t size)
{
	struct dnet_trans *t;

	t = malloc(sizeof(struct dnet_trans) + size);
	if (!t)
		goto err_out_exit;

	memset(t, 0, sizeof(struct dnet_trans) + size);

	t->alloc_size = size;

	atomic_init(&t->refcnt, 1);
	INIT_LIST_HEAD(&t->trans_list_entry);

	gettimeofday(&t->start, NULL);

	return t;

err_out_exit:
	return NULL;
}

void dnet_trans_destroy(struct dnet_trans *t)
{
	struct dnet_net_state *st = NULL;
	struct timeval tv;
	long diff;

	if (!t)
		return;

	gettimeofday(&tv, NULL);
	diff = 1000000 * (tv.tv_sec - t->start.tv_sec) + (tv.tv_usec - t->start.tv_usec);

	if (t->st && t->st->n) {
		st = t->st;

		pthread_mutex_lock(&st->trans_lock);
		list_del_init(&t->trans_list_entry);
		pthread_mutex_unlock(&st->trans_lock);

		if (t->trans_entry.rb_parent_color)
			dnet_trans_remove(t);
	} else if (!list_empty(&t->trans_list_entry)) {
		assert(0);
	}

	if (t->complete) {
		t->cmd.flags |= DNET_FLAGS_DESTROY;
		t->complete(t->st, &t->cmd, t->priv);
	}

	if (st && st->n && t->command != 0) {
		char str[64];
		char io_buf[1024] = "";
		struct tm tm;

		if (t->cmd.status != -ETIMEDOUT) {
			if (st->stall) {
				dnet_log(st->n, DNET_LOG_INFO, "%s: reseting state stall counter: weight: %f",
						dnet_state_dump_addr(st), st->weight);
			}

			st->stall = 0;
		}

		localtime_r((time_t *)&t->start.tv_sec, &tm);
		strftime(str, sizeof(str), "%F %R:%S", &tm);

		if (((t->command == DNET_CMD_READ) || (t->command == DNET_CMD_WRITE)) && (t->alloc_size >= sizeof(struct dnet_cmd) + sizeof(struct dnet_io_attr))) {
			struct dnet_cmd *local_cmd = (struct dnet_cmd *)(t + 1);
			struct dnet_io_attr *local_io = (struct dnet_io_attr *)(local_cmd + 1);
			struct timeval io_tv;
			char time_str[64];
			double old_weight = st->weight;

			if (st && (t->cmd.status == 0) && !(local_io->flags & DNET_IO_FLAGS_CACHE)) {
				double norm = (double)diff / (double)local_io->size;

				st->weight = 1.0 / ((1.0 / st->weight + norm) / 2.0);
			}

			io_tv.tv_sec = local_io->timestamp.tsec;
			io_tv.tv_usec = local_io->timestamp.tnsec / 1000;

			localtime_r((time_t *)&io_tv.tv_sec, &tm);
			strftime(time_str, sizeof(time_str), "%F %R:%S", &tm);

			snprintf(io_buf, sizeof(io_buf), ", ioflags: 0x%llx, io-offset: %llu, io-size: %llu/%llu, "
<<<<<<< HEAD
					"io-user-flags: 0x%llx, ts: %ld.%06ld '%s.%06lu', weight: %.3f -> %.3f",
=======
					"io-user-flags: 0x%llx, ts: %ld.%06ld '%s.%06lu', weight: %f -> %f\n",
>>>>>>> 891327c4
				(unsigned long long)local_io->flags,
				(unsigned long long)local_io->offset, (unsigned long long)local_io->size, (unsigned long long)local_io->total_size,
				(unsigned long long)local_io->user_flags,
				io_tv.tv_sec, io_tv.tv_usec, time_str, io_tv.tv_usec,
				old_weight, st->weight);
		}

		dnet_log(st->n, DNET_LOG_INFO, "%s: destruction %s trans: %llu, reply: %d, st: %s, stall: %d, "
				"time: %ld, started: %s.%06lu, cached status: %d%s",
			dnet_dump_id(&t->cmd.id),
			dnet_cmd_string(t->command),
			(unsigned long long)(t->trans & ~DNET_TRANS_REPLY),
			!!(t->trans & ~DNET_TRANS_REPLY),
			dnet_state_dump_addr(t->st), t->st->stall,
			diff,
			str, t->start.tv_usec,
			t->cmd.status, io_buf);
	}


	dnet_state_put(t->st);
	dnet_state_put(t->orig);

	free(t);
}

/*
 * Allocates and sends transaction into given @st network state/connection.
 * Uses @s session only to get wait timeout for transaction, if it is NULL, global node timeout (@dnet_node::wait_ts) is used.
 *
 * If something fails, completion handler from @ctl will be invoked with (NULL, NULL, @ctl->priv) arguments
 */
int dnet_trans_alloc_send_state(struct dnet_session *s, struct dnet_net_state *st, struct dnet_trans_control *ctl)
{
	struct dnet_io_req req;
	struct dnet_node *n = st->n;
	struct dnet_cmd *cmd;
	struct dnet_trans *t;
	int err;

	t = dnet_trans_alloc(n, sizeof(struct dnet_cmd) + ctl->size);
	if (!t) {
		err = -ENOMEM;
		if (ctl->complete)
			ctl->complete(NULL, NULL, ctl->priv);
		goto err_out_exit;
	}

	t->complete = ctl->complete;
	t->priv = ctl->priv;
	if (s) {
		t->wait_ts = *dnet_session_get_timeout(s);
	} else {
		t->wait_ts = n->wait_ts;
	}

	cmd = (struct dnet_cmd *)(t + 1);

	memcpy(&cmd->id, &ctl->id, sizeof(struct dnet_id));
	cmd->flags = ctl->cflags;
	cmd->size = ctl->size;	
	cmd->cmd = t->command = ctl->cmd;
	cmd->trans = t->rcv_trans = t->trans = atomic_inc(&n->trans);

	memcpy(&t->cmd, cmd, sizeof(struct dnet_cmd));

	if (ctl->size && ctl->data)
		memcpy(cmd + 1, ctl->data, ctl->size);

	dnet_convert_cmd(cmd);

	t->st = dnet_state_get(st);

	memset(&req, 0, sizeof(req));
	req.st = st;
	req.header = cmd;
	req.hsize = sizeof(struct dnet_cmd) + ctl->size;

<<<<<<< HEAD
	dnet_log(n, DNET_LOG_INFO, "%s: alloc/send %s trans: %llu -> %s %f.",
=======
	dnet_log(n, DNET_LOG_INFO, "%s: alloc/send %s trans: %llu -> %s, weight: %f.\n",
>>>>>>> 891327c4
			dnet_dump_id(&cmd->id),
			dnet_cmd_string(ctl->cmd),
			(unsigned long long)t->trans,
			dnet_server_convert_dnet_addr(&t->st->addr), t->st->weight);

	err = dnet_trans_send(t, &req);
	if (err)
		goto err_out_put;

	return 0;

err_out_put:
	dnet_trans_put(t);
err_out_exit:
	return err;
}

int dnet_trans_alloc_send(struct dnet_session *s, struct dnet_trans_control *ctl)
{
	struct dnet_node *n = s->node;
	struct dnet_net_state *st;
	int err;

	st = dnet_state_get_first(n, &ctl->id);
	if (!st) {
		err = -ENXIO;
		if (ctl->complete)
			ctl->complete(NULL, NULL, ctl->priv);
		goto err_out_exit;
	}

	err = dnet_trans_alloc_send_state(s, st, ctl);
	dnet_state_put(st);

err_out_exit:
	return err;
}

void dnet_trans_clean_list(struct list_head *head)
{
	struct dnet_trans *t, *tmp;

	list_for_each_entry_safe(t, tmp, head, trans_list_entry) {
		list_del_init(&t->trans_list_entry);

		t->cmd.size = 0;
		t->cmd.flags = 0;
		t->cmd.status = -ETIMEDOUT;

		if (t->complete)
			t->complete(t->st, &t->cmd, t->priv);

		dnet_trans_put(t);
	}
}

int dnet_trans_iterate_move_transaction(struct dnet_net_state *st, struct list_head *head)
{
	struct dnet_trans *t;
	struct rb_node *rb_node;
	struct timeval tv;
	int trans_moved = 0;
	char str[64];
	struct tm tm;

	gettimeofday(&tv, NULL);

	while (1) {
		/* lock is being locked/unlocked to get a chance for IO thread to process other transactions
		 * without being stalled for too long waiting for this checking thread to complete
		 */
		pthread_mutex_lock(&st->trans_lock);

		t = NULL;
		rb_node = rb_first(&st->timer_root);
		if (!rb_node) {
			pthread_mutex_unlock(&st->trans_lock);
			break;
		}

		t = rb_entry(rb_node, struct dnet_trans, timer_entry);
		if ((t->time.tv_sec >= tv.tv_sec) && !st->__need_exit) {
			pthread_mutex_unlock(&st->trans_lock);
			break;
		}

		localtime_r((time_t *)&t->start.tv_sec, &tm);
		strftime(str, sizeof(str), "%F %R:%S", &tm);

		dnet_log(st->n, DNET_LOG_ERROR, "%s: trans: %llu TIMEOUT/need-exit: stall-check wait-ts: %ld, need-exit: %d, cmd: %s [%d], started: %s.%06lu",
				dnet_state_dump_addr(st), (unsigned long long)t->trans,
				(unsigned long)t->wait_ts.tv_sec,
				st->__need_exit,
				dnet_cmd_string(t->cmd.cmd), t->cmd.cmd,
				str, t->start.tv_usec);

		trans_moved++;

		/*
		 * Remove transaction from every tree/list, so it could not be accessed and found while we deal with it.
		 * In particular, we will call ->complete() callback, which must ensure that no other thread calls it.
		 *
		 * Memory allocation for every transaction is handled by reference counters, but callbacks must ensure,
		 * that no calls are made after 'final' callback has been invoked. 'Final' means is_trans_destroyed() returns true.
		 *
		 * We can not destroy transaction right here since route table is locked above this function and transaction
		 * destruction can lead to state destruction which in turn may kill state and remove it from route table,
		 * which will deadlock.
		 */
		dnet_trans_remove_nolock(st, t);

		list_add_tail(&t->trans_list_entry, head);
		pthread_mutex_unlock(&st->trans_lock);
	}

	return trans_moved;
}

static void dnet_trans_check_stall(struct dnet_net_state *st, struct list_head *head)
{
	int trans_timeout = dnet_trans_iterate_move_transaction(st, head);

	if (trans_timeout) {
		st->stall++;

		if (st->weight >= 2)
			st->weight /= 10;

		dnet_log(st->n, DNET_LOG_ERROR, "%s: TIMEOUT: transactions: %d, stall counter: %d/%u, weight: %f",
				dnet_state_dump_addr(st), trans_timeout, st->stall, DNET_DEFAULT_STALL_TRANSACTIONS, st->weight);

		if (st->stall >= st->n->stall_count)
			dnet_state_reset_nolock_noclean(st, -ETIMEDOUT, head);
	}
}

static void dnet_check_all_states(struct dnet_node *n)
{
	struct dnet_net_state *st, *tmp;
	LIST_HEAD(head);

	pthread_mutex_lock(&n->state_lock);
	list_for_each_entry_safe(st, tmp, &n->dht_state_list, node_entry) {
		dnet_trans_check_stall(st, &head);
	}
	pthread_mutex_unlock(&n->state_lock);

	dnet_trans_clean_list(&head);
}

static int dnet_check_route_table(struct dnet_node *n)
{
	int rnd;
	struct dnet_id id;
	unsigned int *groups;
	int group_num = 0, i, err;
	struct dnet_net_state *st;
	struct dnet_group *g;

	pthread_mutex_lock(&n->state_lock);
	list_for_each_entry(g, &n->group_list, group_entry) {
		group_num++;

		if (group_num >= 4096)
			break;
	}
	pthread_mutex_unlock(&n->state_lock);

	groups = calloc(group_num, sizeof(unsigned int));
	if (!groups) {
		err = -ENOMEM;
		goto err_out_exit;
	}

	i = 0;
	pthread_mutex_lock(&n->state_lock);
	list_for_each_entry(g, &n->group_list, group_entry) {
		groups[i++] = g->group_id;

		if (i >= group_num) {
			group_num = i;
			break;
		}
	}
	pthread_mutex_unlock(&n->state_lock);

	for (i = 0; i < (5 < group_num ? 5 : group_num); ++i) {
		rnd = rand();
		id.group_id = groups[rnd % group_num];

		memcpy(id.id, &rnd, sizeof(rnd));

		st = dnet_state_get_first(n, &id);
		if (st) {
			dnet_recv_route_list(st);
			dnet_state_put(st);
		}
	}

	free(groups);

err_out_exit:
	return err;
}

static void *dnet_reconnect_process(void *data)
{
	struct dnet_node *n = data;
	long i, timeout;
	struct timeval tv1, tv2;
	int checks = 0, route_table_checks = 1;

	dnet_set_name("reconnect");

	if (!n->check_timeout)
		n->check_timeout = 10;

	if (n->check_timeout > 30)
		route_table_checks = 1;

	dnet_log(n, DNET_LOG_INFO, "Started reconnection thread. Timeout: %lu seconds. Route table update every %lu seconds.",
			n->check_timeout, n->check_timeout * route_table_checks);

	dnet_discovery(n);

	while (!n->need_exit) {
		gettimeofday(&tv1, NULL);
		dnet_try_reconnect(n);
		if (!(n->flags & DNET_CFG_NO_ROUTE_LIST) && (++checks == route_table_checks)) {
			checks = 0;
			dnet_check_route_table(n);
		}

		dnet_discovery(n);
		gettimeofday(&tv2, NULL);

		timeout = n->check_timeout - (tv2.tv_sec - tv1.tv_sec);

		for (i=0; i<timeout; ++i) {
			if (n->need_exit)
				break;

			sleep(1);
		}
	}

	return NULL;
}


static void *dnet_check_process(void *data)
{
	struct dnet_node *n = data;

	dnet_set_name("stall-check");

	while (!n->need_exit) {
		dnet_check_all_states(n);
		sleep(1);
	}

	return NULL;
}

int dnet_check_thread_start(struct dnet_node *n)
{
	int err;

	err = pthread_create(&n->check_tid, NULL, dnet_check_process, n);
	if (err) {
		err = -err;
		dnet_log(n, DNET_LOG_ERROR, "Failed to start tree checking thread: err: %d.",
				err);
		goto err_out_exit;
	}

	err = pthread_create(&n->reconnect_tid, NULL, dnet_reconnect_process, n);
	if (err) {
		err = -err;
		dnet_log(n, DNET_LOG_ERROR, "Failed to start reconnection thread: err: %d.",
				err);
		goto err_out_stop_check_thread;
	}

	return 0;

err_out_stop_check_thread:
	n->need_exit = 1;
	pthread_join(n->check_tid, NULL);
err_out_exit:
	return err;
}

void dnet_check_thread_stop(struct dnet_node *n)
{
	pthread_join(n->reconnect_tid, NULL);
	pthread_join(n->check_tid, NULL);
	dnet_log(n, DNET_LOG_NOTICE, "Checking thread stopped.");
}<|MERGE_RESOLUTION|>--- conflicted
+++ resolved
@@ -301,11 +301,7 @@
 			strftime(time_str, sizeof(time_str), "%F %R:%S", &tm);
 
 			snprintf(io_buf, sizeof(io_buf), ", ioflags: 0x%llx, io-offset: %llu, io-size: %llu/%llu, "
-<<<<<<< HEAD
-					"io-user-flags: 0x%llx, ts: %ld.%06ld '%s.%06lu', weight: %.3f -> %.3f",
-=======
 					"io-user-flags: 0x%llx, ts: %ld.%06ld '%s.%06lu', weight: %f -> %f\n",
->>>>>>> 891327c4
 				(unsigned long long)local_io->flags,
 				(unsigned long long)local_io->offset, (unsigned long long)local_io->size, (unsigned long long)local_io->total_size,
 				(unsigned long long)local_io->user_flags,
@@ -384,11 +380,7 @@
 	req.header = cmd;
 	req.hsize = sizeof(struct dnet_cmd) + ctl->size;
 
-<<<<<<< HEAD
-	dnet_log(n, DNET_LOG_INFO, "%s: alloc/send %s trans: %llu -> %s %f.",
-=======
 	dnet_log(n, DNET_LOG_INFO, "%s: alloc/send %s trans: %llu -> %s, weight: %f.\n",
->>>>>>> 891327c4
 			dnet_dump_id(&cmd->id),
 			dnet_cmd_string(ctl->cmd),
 			(unsigned long long)t->trans,
