--- conflicted
+++ resolved
@@ -949,14 +949,11 @@
 int dnet_send_file_info(void *state, struct dnet_cmd *cmd, struct dnet_attr *attr,
 		int fd, uint64_t offset, uint64_t size);
 
-<<<<<<< HEAD
 int dnet_get_routes(struct dnet_node *n, struct dnet_id **ids, struct dnet_addr **addrs);
-=======
 /*
  * Send a shell/python command to the remote node for execution.
  */
 int dnet_send_cmd(struct dnet_node *n, struct dnet_id *id, struct dnet_exec *e, void **ret);
->>>>>>> e6139da7
 
 #ifdef __cplusplus
 }
