--- conflicted
+++ resolved
@@ -294,11 +294,7 @@
 	 * @callback_private will be accessible in @callback as argument @p
 	 */
 	int			(* meta_iterate)(void *priv, unsigned int flags,
-<<<<<<< HEAD
-					struct eblob_iterate_callbacks *iterator_cb,
-=======
 					struct eblob_iterate_callbacks *iterate_cb,
->>>>>>> 29f73f7f
 					void *callback_private);
 
 	/* returns number of metadata elements */
