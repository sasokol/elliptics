/*
 * 2008+ Copyright (c) Evgeniy Polyakov <zbr@ioremap.net>
 * All rights reserved.
 *
 * This program is free software; you can redistribute it and/or modify
 * it under the terms of the GNU General Public License as published by
 * the Free Software Foundation; either version 2 of the License, or
 * (at your option) any later version.
 *
 * This program is distributed in the hope that it will be useful,
 * but WITHOUT ANY WARRANTY; without even the implied warranty of
 * MERCHANTABILITY or FITNESS FOR A PARTICULAR PURPOSE.  See the
 * GNU General Public License for more details.
 */

#ifndef __DNET_PACKET_H
#define __DNET_PACKET_H

#ifndef __KERNEL__
#include <sys/time.h>
#include <arpa/inet.h>
#include <sys/stat.h>

#include <string.h>

#include <elliptics/typedefs.h>
#include <elliptics/core.h>

#endif

#ifdef __cplusplus
extern "C" {
#endif

enum dnet_commands {
	DNET_CMD_LOOKUP = 1,			/* Lookup address by ID and per-object info: size, permissions and so on*/
	DNET_CMD_REVERSE_LOOKUP,		/* Lookup ID by address */
	DNET_CMD_JOIN,				/* Join the network - force remote nodes to update
						 * their route tables to include given node with given
						 * address
						 */
	DNET_CMD_WRITE,
	DNET_CMD_READ,				/* IO commands. They have to follow by the
						 * IO attribute which will have offset and size
						 * parameters.
						 */
	DNET_CMD_LIST,				/* List all objects for given node ID */
	DNET_CMD_EXEC,				/* Execute given command on the remote node */
	DNET_CMD_ROUTE_LIST,			/* Receive route table from given node */
	DNET_CMD_STAT,				/* Gather remote VM, LA and FS statistics */
	DNET_CMD_NOTIFY,			/* Notify when object in question was modified */
	DNET_CMD_DEL,				/* Remove given object from the storage */
	DNET_CMD_STAT_COUNT,			/* Gather remote per-cmd statistics */
	DNET_CMD_STATUS,			/* Change elliptics node status */
	DNET_CMD_READ_RANGE,			/* Read range of objects */
	DNET_CMD_DEL_RANGE,			/* Remove range of objects */
	DNET_CMD_AUTH,				/* Authentification cookie check */
	DNET_CMD_BULK_READ,			/* Read a number of ids at one time */
	DNET_CMD_DEFRAG,			/* Start defragmentation process if backend supports it */

	DNET_CMD_UNKNOWN,			/* This slot is allocated for statistics gathered for unknown commands */
	__DNET_CMD_MAX,
};

enum dnet_counters {
	DNET_CNTR_LA1 = __DNET_CMD_MAX*2,	/* Load average for 1 min */
	DNET_CNTR_LA5,				/* Load average for 5 min */
	DNET_CNTR_LA15,				/* Load average for 15 min */
	DNET_CNTR_BSIZE,			/* Block size */
	DNET_CNTR_FRSIZE,			/* Fragment size */
	DNET_CNTR_BLOCKS,			/* Filesystem size in frsize units */
	DNET_CNTR_BFREE,			/* # free blocks */
	DNET_CNTR_BAVAIL,			/* # free blocks for non-root */
	DNET_CNTR_FILES,			/* # inodes */
	DNET_CNTR_FFREE,			/* # free inodes */
	DNET_CNTR_FAVAIL,			/* # free inodes for non-root */
	DNET_CNTR_FSID,				/* File system ID */
	DNET_CNTR_VM_ACTIVE,			/* Active memory */
	DNET_CNTR_VM_INACTIVE,			/* Inactive memory */
	DNET_CNTR_VM_TOTAL,			/* Total memory */
	DNET_CNTR_VM_FREE,			/* Free memory */
	DNET_CNTR_VM_CACHED,			/* Used for cache */
	DNET_CNTR_VM_BUFFERS,			/* Used for buffers */
	DNET_CNTR_NODE_FILES,			/* # files in meta */
	DNET_CNTR_NODE_LAST_MERGE,		/* Result of the last merge */
	DNET_CNTR_NODE_CHECK_COPY,		/* Result of the last check copies */
	DNET_CNTR_DBR_NOREC,			/* Kyoto Cabinet DB read error KCENOREC */
	DNET_CNTR_DBR_SYSTEM,			/* Kyoto Cabinet DB read error KCESYSTEM */
	DNET_CNTR_DBR_ERROR,			/* Kyoto Cabinet DB read error */
	DNET_CNTR_DBW_SYSTEM,			/* Kyoto Cabinet DB write error KCESYSTEM */
	DNET_CNTR_DBW_ERROR,			/* Kyoto Cabinet DB write error */
	DNET_CNTR_UNKNOWN,			/* This slot is allocated for statistics gathered for unknown counters */
	__DNET_CNTR_MAX,
};

/*
 * Transaction ID direction bit.
 * When set, data is a reply for the given transaction.
 */
#define DNET_TRANS_REPLY		0x8000000000000000ULL

/*
 * Command flags.
 */

/*
 * When set, node will generate a reply when transaction
 * is completed and put completion status into cmd.status
 * field.
 */
#define DNET_FLAGS_NEED_ACK		(1<<0)

/* There will be more commands with the same parameters (transaction number and id) */
#define DNET_FLAGS_MORE			(1<<1)

/* Transaction is about to be destroyed */
#define DNET_FLAGS_DESTROY		(1<<2)

/* Do not forward requst to antoher node even if given ID does not belong to our range */
#define DNET_FLAGS_DIRECT		(1<<3)

/* Do not locks operations - must be set for script callers or recursive operations */
#define DNET_FLAGS_NOLOCK		(1<<4)

struct dnet_id {
	uint8_t			id[DNET_ID_SIZE];
	uint32_t		group_id;
	int			type;
} __attribute__ ((packed));

struct dnet_raw_id {
	uint8_t			id[DNET_ID_SIZE];
} __attribute__ ((packed));

static inline void dnet_convert_raw_id(struct dnet_raw_id *id __attribute__ ((unused)))
{
}

static inline void dnet_setup_id(struct dnet_id *id, unsigned int group_id, unsigned char *raw)
{
	memcpy(id->id, raw, DNET_ID_SIZE);
	id->group_id = group_id;
}

struct dnet_cmd
{
	struct dnet_id		id;
	int			status;
	int			cmd;
	uint64_t		flags;
	uint64_t		trans;
	uint64_t		size;
	uint8_t			data[0];
} __attribute__ ((packed));

static inline void dnet_convert_id(struct dnet_id *id)
{
	id->group_id = dnet_bswap32(id->group_id);
	id->type = dnet_bswap32(id->type);
}

static inline void dnet_convert_cmd(struct dnet_cmd *cmd)
{
	dnet_convert_id(&cmd->id);
	cmd->flags = dnet_bswap64(cmd->flags);
	cmd->cmd = dnet_bswap32(cmd->cmd);
	cmd->status = dnet_bswap32(cmd->status);
	cmd->size = dnet_bswap64(cmd->size);
	cmd->trans = dnet_bswap64(cmd->trans);
}

/*
 * cmd flags which are not 'common' to all commands
 * they occupy higher 32 bits
 */

/* drop notifiction */
#define DNET_ATTR_DROP_NOTIFICATION		(1ULL<<32)

/* Completely remove object history and metadata */
#define DNET_ATTR_DELETE_HISTORY		(1ULL<<32)

/* What type of counters to fetch */
#define DNET_ATTR_CNTR_GLOBAL			(1ULL<<32)

/* Bulk request for checking files */
#define DNET_ATTR_BULK_CHECK			(1ULL<<32)

/* Fill ctime/mtime from metadata when processing DNET_CMD_LOOKUP */
#define DNET_ATTR_META_TIMES			(1ULL<<33)

/*
 * ascending sort data before returning range request to user
 */
#define DNET_ATTR_SORT				(1ULL<<35)

#define DNET_ADDR_SIZE		28

struct dnet_addr
{
	uint8_t			addr[DNET_ADDR_SIZE];
	uint16_t		addr_len;
	uint16_t		family;
} __attribute__ ((packed));

static inline void dnet_convert_addr(struct dnet_addr *addr)
{
	addr->addr_len = dnet_bswap16(addr->addr_len);
	addr->family = dnet_bswap16(addr->family);
}

struct dnet_addr_container {
	int			addr_num;
	struct dnet_addr	addrs[0];
} __attribute__ ((packed));

static inline void dnet_convert_addr_container(struct dnet_addr_container *cnt)
{
	int i;

	for (i = 0; i < cnt->addr_num; ++i)
		dnet_convert_addr(&cnt->addrs[i]);

	cnt->addr_num = dnet_bswap32(cnt->addr_num);
}

struct dnet_addr_cmd
{
	struct dnet_cmd			cmd;
	struct dnet_addr_container	cnt;
} __attribute__ ((packed));

static inline void dnet_convert_addr_cmd(struct dnet_addr_cmd *acmd)
{
	dnet_convert_addr_container(&acmd->cnt);
	dnet_convert_cmd(&acmd->cmd);
}

static inline int dnet_addr_equal(struct dnet_addr *a1, struct dnet_addr *a2)
{
	if (a1->family != a2->family)
		return 0;
	if (a1->addr_len != a2->addr_len)
		return 0;
	if (memcmp(a1->addr, a2->addr, a1->addr_len))
		return 0;

	return 1;
}

struct dnet_list
{
	struct dnet_id		id;
	uint32_t		size;
	uint8_t			data[0];
} __attribute__ ((packed));

static inline void dnet_convert_list(struct dnet_list *l)
{
	dnet_convert_id(&l->id);
	l->size = dnet_bswap32(l->size);
}

/* Internal flag, used when we want to skip data sending */
#define DNET_IO_FLAGS_SKIP_SENDING	(1<<0)

/* Append given data at the end of the object */
#define DNET_IO_FLAGS_APPEND		(1<<1)

#define DNET_IO_FLAGS_COMPRESS		(1<<2)

/* Metada IO request */
#define DNET_IO_FLAGS_META		(1<<3)

/* eblob prepare/commit phase */
#define DNET_IO_FLAGS_PREPARE		(1<<4)
#define DNET_IO_FLAGS_COMMIT		(1<<5)

/* Object has to be removed during check procedure */
#define DNET_IO_FLAGS_REMOVED		(1<<6)

/* Overwrite data */
#define DNET_IO_FLAGS_OVERWRITE		(1<<7)

/* Do not checksum data */
#define DNET_IO_FLAGS_NOCSUM		(1<<8)

/*
 * this flag is used when we want backend not to perform any additional actions
 * except than write data at given offset. This is no-op in filesystem backend,
 * but eblob should disable prepare/commit operations.
 */
#define DNET_IO_FLAGS_PLAIN_WRITE	(1<<9)

/* Do not really send data in range request.
 * Send only statistics instead.
 *
 * -- we do not care if it matches above DNET_IO_FLAGS_PLAIN_WRITE,
 *  since using plain write and nodata (read) is useless anyway
 */
#define DNET_IO_FLAGS_NODATA		(1<<9)

/*
 * Cache flags
 * DNET_IO_FLAGS_CACHE says we should first check cache: read/write or delete
 * DNET_IO_FLAGS_CACHE_ONLY means we do not want to sink to disk, just return whatever cache processing returned (even error)
 *
 * Please note, that READ command always goes into the cache, and if cache read succeeds, we return cached data
 * without going down to disk
 *
 * When DNET_IO_FLAGS_CACHE_REMOVE_FROM_DISK is set and object is being removed from cache, then remove object from disk too.
 */
#define DNET_IO_FLAGS_CACHE		(1<<10)
#define DNET_IO_FLAGS_CACHE_ONLY	(1<<11)
#define DNET_IO_FLAGS_CACHE_REMOVE_FROM_DISK	(1<<12)

/*
 * DNET_IO_FLAGS_COMPARE_AND_SWAP
 * 
 * Abort write if checksum of data being overwritten don't match
 * checksum in dnet_io_attr.parent
 *
 * Succeeds if there is no record with given key
 */
#define DNET_IO_FLAGS_COMPARE_AND_SWAP (1<<13)

struct dnet_time {
	uint64_t		tsec, tnsec;
};

struct dnet_io_attr
{
	uint8_t			parent[DNET_ID_SIZE];
	uint8_t			id[DNET_ID_SIZE];

	/*
	 * used in range request as start and number for LIMIT(start, num)
	 *
	 * write prepare request uses @num is used as a placeholder
	 * for number of bytes to reserve on disk
	 *
	 * @start is used in cache writes: it is treated as object lifetime in seconds, if zero, object is never removed.
	 * When object's lifetime is over, it is removed from cache, but not from disk.
	 *
	 * @timestamp and @user_flags is used in extended headers in metadata writes.
	 */
<<<<<<< HEAD
	union {
		struct {
			uint64_t	start, num;
		};
		struct dnet_time	timestamp;
	};
	union {
		int		type;
		uint32_t	user_flags;
	};
=======
	uint64_t		start, num;
	uint64_t		user_flags;
	int			type;
>>>>>>> a52ae12a
	uint32_t		flags;
	uint64_t		offset;
	uint64_t		size;
} __attribute__ ((packed));

static inline void dnet_convert_io_attr(struct dnet_io_attr *a)
{
	a->start = dnet_bswap64(a->start);
	a->num = dnet_bswap64(a->num);

	a->flags = dnet_bswap32(a->flags);
	a->offset = dnet_bswap64(a->offset);
	a->size = dnet_bswap64(a->size);
}

struct dnet_history_entry
{
	uint8_t			id[DNET_ID_SIZE];
	uint32_t		flags;
	uint64_t		reserved;
	uint64_t		tsec, tnsec;
	uint64_t		offset;
	uint64_t		size;
} __attribute__ ((packed));

/*
 * Helper structure and set of functions to map history file and perform basic checks.
 */
struct dnet_history_map
{
	struct dnet_history_entry	*ent;
	long				num;
	ssize_t				size;
	int				fd;
};

static inline void dnet_convert_history_entry(struct dnet_history_entry *a)
{
	a->flags = dnet_bswap32(a->flags);
	a->offset = dnet_bswap64(a->offset);
	a->size = dnet_bswap64(a->size);
	a->tsec = dnet_bswap64(a->tsec);
	a->tnsec = dnet_bswap64(a->tnsec);
}

static inline void dnet_setup_history_entry(struct dnet_history_entry *e,
		unsigned char *id, uint64_t size, uint64_t offset,
		struct timespec *ts, uint32_t flags)
{
	if (!ts) {
		struct timeval tv;

		gettimeofday(&tv, NULL);

		e->tsec = tv.tv_sec;
		e->tnsec = tv.tv_usec * 1000;
	} else {
		e->tsec = ts->tv_sec;
		e->tnsec = ts->tv_nsec;
	}

	memcpy(e->id, id, DNET_ID_SIZE);

	e->size = size;
	e->offset = offset;
	e->flags = flags;
	e->reserved = 0;

	dnet_convert_history_entry(e);
}

struct dnet_stat
{
	/* Load average from the target system multiplied by 100 */
	uint16_t		la[3];

	uint16_t		namemax;	/* maximum filename length */

	uint64_t		bsize;		/* Block size */
	uint64_t		frsize;		/* Fragment size */
	uint64_t		blocks;		/* Filesystem size in frsize units */
	uint64_t		bfree;		/* # free blocks */
	uint64_t		bavail;		/* # free blocks for non-root */
	uint64_t		files;		/* # inodes */
	uint64_t		ffree;		/* # free inodes */
	uint64_t		favail;		/* # free inodes for non-root */
	uint64_t		fsid;		/* file system ID */
	uint64_t		flag;		/* mount flags */

	/*
	 * VM counters in KB (1024) units.
	 * On FreeBSD vm_buffers is used for wire counter.
	 */
	uint64_t		vm_active;
	uint64_t		vm_inactive;
	uint64_t		vm_total;
	uint64_t		vm_free;
	uint64_t		vm_cached;
	uint64_t		vm_buffers;

	/*
	 * Per node IO statistics will live here.
	 * Reserved for future use.
	 */
	uint64_t		reserved[32];
};

static inline void dnet_convert_stat(struct dnet_stat *st)
{
	int i;

	for (i=0; i<3; ++i)
		st->la[i] = dnet_bswap16(st->la[i]);

	st->bsize = dnet_bswap64(st->bsize);
	st->frsize = dnet_bswap64(st->frsize);
	st->blocks = dnet_bswap64(st->blocks);
	st->bfree = dnet_bswap64(st->bfree);
	st->bavail = dnet_bswap64(st->bavail);
	st->files = dnet_bswap64(st->files);
	st->ffree = dnet_bswap64(st->ffree);
	st->favail = dnet_bswap64(st->favail);
	st->fsid = dnet_bswap64(st->fsid);
	st->namemax = dnet_bswap16(st->namemax);

	st->vm_active = dnet_bswap64(st->vm_active);
	st->vm_inactive = dnet_bswap64(st->vm_inactive);
	st->vm_total = dnet_bswap64(st->vm_total);
	st->vm_free = dnet_bswap64(st->vm_free);
	st->vm_buffers = dnet_bswap64(st->vm_buffers);
	st->vm_cached = dnet_bswap64(st->vm_cached);
}

struct dnet_io_notification
{
	struct dnet_addr		addr;
	struct dnet_io_attr		io;
};

static inline void dnet_convert_io_notification(struct dnet_io_notification *n)
{
	dnet_convert_addr(&n->addr);
	dnet_convert_io_attr(&n->io);
}

struct dnet_stat_count
{
	uint64_t			count;
	uint64_t			err;
};

static inline void dnet_convert_stat_count(struct dnet_stat_count *st, int num)
{
	int i;

	for (i=0; i<num; ++i) {
		st[i].count = dnet_bswap64(st[i].count);
		st[i].err = dnet_bswap64(st[i].err);
	}
}

struct dnet_addr_stat
{
	struct dnet_addr		addr;
	int				num;
	int				cmd_num;
	struct dnet_stat_count		count[0];
} __attribute__ ((packed));

static inline void dnet_convert_addr_stat(struct dnet_addr_stat *st, int num)
{
	st->addr.addr_len = dnet_bswap32(st->addr.addr_len);
	st->num = dnet_bswap32(st->num);
	if (!num)
		num = st->num;
	st->cmd_num = dnet_bswap32(st->cmd_num);

	dnet_convert_stat_count(st->count, num);
}

static inline void dnet_stat_inc(struct dnet_stat_count *st, int cmd, int err)
{
	if (cmd >= __DNET_CMD_MAX)
		cmd = DNET_CMD_UNKNOWN;

	if (!err)
		st[cmd].count++;
	else
		st[cmd].err++;
}

static inline void dnet_convert_time(struct dnet_time *tm)
{
	tm->tsec = dnet_bswap64(tm->tsec);
	tm->tnsec = dnet_bswap64(tm->tnsec);
}

static inline void dnet_current_time(struct dnet_time *t)
{
	struct timeval tv;

	gettimeofday(&tv, NULL);

	t->tsec = tv.tv_sec;
	t->tnsec = tv.tv_usec * 1000;
}

struct dnet_file_info {
	int			flen;		/* filename length, which goes after this structure */
	unsigned char		checksum[DNET_CSUM_SIZE];

	unsigned int		nlink;

	uint64_t		mode;

	uint64_t		dev;
	uint64_t		rdev;

	uint64_t		ino;

	uint64_t		uid;
	uint64_t		gid;

	uint64_t		blksize;
	uint64_t		blocks;

	uint64_t		size;
	uint64_t		offset;		/* offset within eblob */

	struct dnet_time	atime;
	struct dnet_time	ctime;
	struct dnet_time	mtime;
};

static inline void dnet_convert_file_info(struct dnet_file_info *info)
{
	info->flen = dnet_bswap32(info->flen);
	info->nlink = dnet_bswap32(info->nlink);

	info->mode = dnet_bswap64(info->mode);
	info->dev = dnet_bswap64(info->dev);
	info->ino = dnet_bswap64(info->ino);
	info->uid = dnet_bswap64(info->uid);
	info->gid = dnet_bswap64(info->gid);
	info->blksize = dnet_bswap64(info->blksize);
	info->blocks = dnet_bswap64(info->blocks);
	info->rdev = dnet_bswap64(info->rdev);
	info->size = dnet_bswap64(info->size);
	info->offset = dnet_bswap64(info->offset);

	dnet_convert_time(&info->atime);
	dnet_convert_time(&info->ctime);
	dnet_convert_time(&info->mtime);
}

static inline void dnet_info_from_stat(struct dnet_file_info *info, struct stat *st)
{
	info->nlink = st->st_nlink;
	info->mode = st->st_mode;
	info->dev = st->st_dev;
	info->ino = st->st_ino;
	info->uid = st->st_uid;
	info->gid = st->st_gid;
	info->blksize = st->st_blksize;
	info->blocks = st->st_blocks;
	info->rdev = st->st_rdev;
	info->size = st->st_size;
	info->offset = 0;

	info->atime.tsec = st->st_atime;
	info->ctime.tsec = st->st_ctime;
	info->mtime.tsec = st->st_mtime;

	info->atime.tnsec = 0;
	info->ctime.tnsec = 0;
	info->mtime.tnsec = 0;
}

/* Elliptics node status - if set, status will be changed */
#define DNET_ATTR_STATUS_CHANGE		(1<<0)

/* Elliptics node should exit */
#define DNET_STATUS_EXIT		(1<<0)

/* Ellipitcs node goes ro/rw */
#define DNET_STATUS_RO			(1<<1)

struct dnet_node_status {
	int nflags;
	int status_flags;  /* DNET_STATUS_EXIT, DNET_STATUS_RO should be specified here */
	uint32_t log_level;
};

static inline void dnet_convert_node_status(struct dnet_node_status *st)
{
	st->nflags = dnet_bswap32(st->nflags);
	st->status_flags = dnet_bswap32(st->status_flags);
	st->log_level = dnet_bswap32(st->log_level);
}

#define DNET_AUTH_COOKIE_SIZE	32

struct dnet_auth {
	char			cookie[DNET_AUTH_COOKIE_SIZE];
	uint64_t		flags;
	uint64_t		unused[3];
};

static inline void dnet_convert_auth(struct dnet_auth *a)
{
	a->flags = dnet_bswap64(a->flags);
}

enum dnet_meta_types {
	DNET_META_PARENT_OBJECT = 1,	/* parent object name */
	DNET_META_GROUPS,		/* this object has copies in given groups */
	DNET_META_CHECK_STATUS,		/* last checking status: timestamp and so on */
	DNET_META_NAMESPACE,		/* namespace where given object lives */
	DNET_META_UPDATE,		/* last update information (timestamp, flags) */
	DNET_META_CHECKSUM,		/* checksum (sha512) of the whole data object calculated on server */
	__DNET_META_MAX,
};

struct dnet_meta
{
	uint32_t			type;
	uint32_t			size;
	uint64_t			common;
	uint8_t				tmp[16];
	uint8_t				data[0];
} __attribute__ ((packed));

static inline void dnet_convert_meta(struct dnet_meta *m)
{
	m->type = dnet_bswap32(m->type);
	m->size = dnet_bswap32(m->size);
	m->common = dnet_bswap64(m->common);
}

struct dnet_meta_update {
	int			unused_gap;
	int			group_id;
	uint64_t		flags;
	struct dnet_time	tm;
	uint64_t		reserved[4];
} __attribute__((packed));

static inline void dnet_convert_meta_update(struct dnet_meta_update *m)
{
	dnet_convert_time(&m->tm);
	m->flags = dnet_bswap64(m->flags);
}

struct dnet_meta_check_status {
	int			status;
	int			pad;
	struct dnet_time	tm;
	uint64_t		reserved[4];
} __attribute__ ((packed));

static inline void dnet_convert_meta_check_status(struct dnet_meta_check_status *c)
{
	c->status = dnet_bswap32(c->status);
	dnet_convert_time(&c->tm);
}

struct dnet_meta_checksum {
	uint8_t			checksum[DNET_CSUM_SIZE];
	struct dnet_time	tm;
} __attribute__ ((packed));

static inline void dnet_convert_meta_checksum(struct dnet_meta_checksum *c)
{
	dnet_convert_time(&c->tm);
}

/*!
 * Flag used by dnet_ext_list_extract() to indicate that we need to free old
 * data pointer on dnet_ext_list_destroy()
 */
enum dnet_ext_free_data {
	DNET_EXT_DONT_FREE_ON_DESTROY,
	DNET_EXT_FREE_ON_DESTROY
};

/*! In-memory extension header */
struct dnet_ext;

/*! On-disk extension list header */
struct dnet_ext_list_hdr {
	uint32_t		size;		/* Size of all extensions */
	uint32_t		flags;		/* Custom flags for this record */
	struct dnet_time	timestamp;	/* Time stamp of record */
	uint64_t		__pad[2];	/* For future use (should be NULLed) */
};

/*! In-memory extension conatiner */
struct dnet_ext_list {
	uint32_t		size;		/* Total size of extensions */
	uint32_t		flags;		/* Custom flags for this record */
	struct dnet_time	timestamp;	/* TS of header */
	struct dnet_ext		**exts;		/* Array of pointers to extensions */
	void			*data;		/* Pointer to original data before extraction */
};

/*! Types of extensions */
enum {
	DNET_EXTENSION_FIRST,		/* Assert */
	/* DNET_EXTENSION_USER_DATA, */
	DNET_EXTENSION_LAST		/* Assert */
};

#ifdef __cplusplus
}
#endif

#endif /* __DNET_PACKET_H */<|MERGE_RESOLUTION|>--- conflicted
+++ resolved
@@ -344,22 +344,14 @@
 	 *
 	 * @timestamp and @user_flags is used in extended headers in metadata writes.
 	 */
-<<<<<<< HEAD
 	union {
 		struct {
 			uint64_t	start, num;
 		};
 		struct dnet_time	timestamp;
 	};
-	union {
-		int		type;
-		uint32_t	user_flags;
-	};
-=======
-	uint64_t		start, num;
 	uint64_t		user_flags;
 	int			type;
->>>>>>> a52ae12a
 	uint32_t		flags;
 	uint64_t		offset;
 	uint64_t		size;
