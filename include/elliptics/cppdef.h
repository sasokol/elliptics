--- conflicted
+++ resolved
@@ -172,12 +172,9 @@
 
 		std::vector<struct dnet_io_attr> remove_data_range(struct dnet_io_attr &io, int group_id, uint32_t aflags = 0);
 
-<<<<<<< HEAD
 		std::vector<std::pair<struct dnet_id, struct dnet_addr> > get_routes();
-=======
 		std::string		exec(struct dnet_id *id, const std::string &script, int type);
 		std::string		exec_name(struct dnet_id *id, const std::string &name, const std::string &data, int type);
->>>>>>> e6139da7
 
 	protected:
 		int			write_data_ll(struct dnet_id *id, void *remote, unsigned int remote_len,
