# =============================================================================
# 2013+ Copyright (c) Alexey Ivanov <rbtz@ph34r.me>
# 2013+ Copyright (c) Kirill Smorodinnikov <shaitkir@gmail.com>
# All rights reserved.
#
# This program is free software; you can redistribute it and/or modify
# it under the terms of the GNU General Public License as published by
# the Free Software Foundation; either version 2 of the License, or
# (at your option) any later version.
#
# This program is distributed in the hope that it will be useful,
# but WITHOUT ANY WARRANTY; without even the implied warranty of
# MERCHANTABILITY or FITNESS FOR A PARTICULAR PURPOSE.  See the
# GNU General Public License for more details.
# =============================================================================

from socket import getaddrinfo, SOL_TCP, AF_INET6, AF_INET
from itertools import groupby, izip
from operator import attrgetter, itemgetter
from elliptics.core import Id
from elliptics.log import logged_class


@logged_class
class Address(object):
    """
    Address wrapper. Resolves host names into IP addresses.
    """
    # Allowed families, 0 means any
    ALLOWED_FAMILIES = (0, AF_INET, AF_INET6)

<<<<<<< HEAD
    def __init__(self, host, port=None, family=0, group_id=0):
=======
    def __init__(self, host, port, family=0, group_id=0):
        """
        Initializes Address from host, port and optional family, group_id\n
        address = elliptics.Address(host='host.com', port=1025,
                                    family=2, group_id=0)
        """
>>>>>>> 323fc1e4
        if family not in self.ALLOWED_FAMILIES:
            raise ValueError("Family '{0}' is not in {1}"
                             .format(family, self.ALLOWED_FAMILIES))

        gai = getaddrinfo(host, port, family, 0, SOL_TCP)
        if len(gai) > 1:
            self.log.warning("More than one IP found"
                             "for: {0}. Using first: {1}."
                             .format(host, gai[0]))

        family, _, _, _, hostport = gai[0]
        if family == AF_INET:
            host, port = hostport
        elif family == AF_INET6:
            host, port, _, _ = hostport
        else:
            assert False, "Unknown family: {0}".format(family)

        self.host = host
        self.port = port
        self.family = family
        self.group_id = group_id

    @classmethod
    def from_host_port(cls, addr_str, group_id=0):
        """
        Creates address from string "host:port" and optional group_id.\n
        address = elliptics.Address.from_host_port(addr_str='host.com:1025',
                                                   group_id=0)
        """
        host, port = addr_str.rsplit(':', 1)
        return cls(host=host, port=int(port), family=0, group_id=group_id)

    @classmethod
    def from_host_port_family(cls, addr_str, group_id=0):
        """
        Creates address from string "host:port:family" and optional group_id.\n
        address = elliptics.Address.from_host_port_family(addr_str='host.com:1025:2',
                                                          group_id=0)
        """
        host, port, family = addr_str.rsplit(':', 2)
        return cls(host=host, port=int(port),
                   family=int(family), group_id=group_id)

    def __hash__(self):
        """
        x.__hash__() <==> hash(x)
        """
        return hash(tuple(self))

    def __repr__(self):
        """
        x.__repr__() <==> repr(x)
        """
        return "Address({0}, {1}, {2}, {3})".format(self.host, self.port,
                                                    self.family, self.group_id)

    def __str__(self):
        """
        x.__str__() <==> str(x)
        """
        return "{0}:{1}:{2} {3}".format(self.host, self.port,
                                        self.family, self.group_id)

    def __iter__(self):
        """
        x.__iter__() <==> iter(x)
        """
        return iter((self.host, self.port, self.family))

    def __eq__(self, other):
        """
        x.__eq__(y) <==> x==y
        """
        if other is None:
            return False

        return (self.host, self.port, self.family) == \
               (other.host, other.port, other.family)

    def __ne__(self, other):
        """
        x.__ne__(y) <==> x!=y
        """
        return not self.__eq__(other)

    def __getitem__(self, item):
        """
        x.__getitem__(y) <==> x[y]
        """
        return tuple(self)[item]


class Route(object):
    """
    Simple route container.
    Route consists of key and address to which this key belongs
    """
    __slots__ = ('key', 'address')

    def __init__(self, key, address):
        self.key = key
        self.address = address

    def __hash__(self):
        return hash(tuple(self))

    def __repr__(self):
        return 'Route({0}, {1})'.format(repr(self.key), repr(self.address))

    def __str__(self):
        return 'Route({0}, {1})'.format(self.key, self.address)

    def __iter__(self):
        return iter((self.key, self.address))

    def __eq__(self, other):
        return tuple(self) == tuple(other)

    def __ne__(self, other):
        return not self.__eq__(other)

    def __getitem__(self, item):
        return tuple(self)[item]


class RouteList(object):
    """
    Route list that sorts entries by key and also merges
    keys that belongs to the same node.
    """

    def __init__(self, routes):
        """
        Initializes route list by list of routes.
        """
        self.routes = routes

    @classmethod
    def from_routes(cls, routes):
        """
        Create RouteList from elliptics route table.

        It slightly mangles route list by explicitly inserting start and end of
        hash-ring and also merging adj. routes for the same into one.
        """
        sorted_routes = []

        # First pass - sort keys and construct addresses from text routes
        for key, str_address in sorted(routes, key=lambda route: route[0].id):
            address = Address.from_host_port(str_address, key.group_id)
            sorted_routes.append(Route(key, address))

        # Merge adj. keys for same address
        merged_routes = []
        for group in cls(sorted_routes).groups():
            group_routes = cls(sorted_routes).filter_by_group_id(group).routes
            last_address = group_routes[-1].address
            merged_group = []

            # Insert implicit first route
            group_routes.insert(0, Route(Id([0] * 64, group), last_address))

            # For each Route in list left only first one for each route
            for _, g in groupby(group_routes, attrgetter('address')):
                merged_group.append(list(g)[0])
            assert(all(r1.address != r2.address
                       for r1, r2 in izip(merged_group, merged_group[1:])))
            assert(all(r1.key < r2.key
                       for r1, r2 in izip(merged_group, merged_group[1:])))

            # Insert implicit last route
            merged_group.append(Route(Id([255] * 64, group), last_address))

            # Extend route list
            merged_routes.extend(merged_group)

        # Sort results by key
        merged_routes.sort(key=itemgetter(0))

        # Return RouteList from sorted and merged routes
        return cls(merged_routes)

    def filter_by_address(self, address):
        """
        Filters routes for specified address\n
        routes = routes.filter_by_address(Address.from_host_port_family('host.com:1025:2'))
        """
        return RouteList([route for route in self.routes
                          if route.address == address])

    def filter_by_group_id(self, group_id):
        """
        Filters routes for specified group_id\n
        routes = routes.filter_by_group_id(1)
        """
        return self.filter_by_group_ids([group_id])

    def filter_by_group_ids(self, group_ids):
        """
        Filters routes for specified group_ids\n
        routes = routes.filter_by_group_ids([1, 2, 3])
        """
        return RouteList([route for route in self.routes
                          if route.address.group_id in group_ids])

    def groups(self):
        """
        Returns all groups which are presented in route table\n
        groups = routes.groups()
        """
        return list(set(route.address.group_id for route in self.routes))

    def addresses(self):
        """
        Returns all addresses which are presented in route table\n
        addresses = routes.addresses()
        """
        return list(set(route.address for route in self.routes))

    def addresses_with_id(self):
        """
        Returns all addresses with elliptics.Id which are presented in routes\n
        addresses_with_id = routes.addresses_with_id()
        """
        res = dict()
        for route in self.routes:
            if route.address not in res:
                res[route.address] = route.key
        return res.items()

    def get_address_group_id(self, address):
        """
        Returns group_id of address based on route table\n
        group_id = routes.get_address_group_id(Address.from_host_port_family('host.com:1025:2'))
        """
        return self.filter_by_address(address)[0].key.group_id

    def get_address_id(self, address):
        """
        Returns first key for specified address from route table\n
        id = routes.get_address_id(Address.from_host_port_family('host.com:1025:2'))
        """
        return self.filter_by_address(address)[0].key

    def get_address_eid(self, address):
        """
        Returns first key for specified address from route table
        """
        return self.get_address_id(address)

    def get_address_ranges(self, address):
        """
        Returns key ranges which belong to specified address\n
        ranges = routes.get_address_ranges(Address.from_host_port_family('host.com:1025:2'))
        """
        ranges = []
        group_id = self.get_address_group_id(address)
        key = None
        for route in self.filter_by_group_id(group_id):
            if route.address == address:
                if key is None:
                    key = route.key
            elif key:
                ranges.append((key, route.key))
                key = None

        if key:
            ranges.append((key, Id([255] * 64, group_id)))

        return ranges

    def percentages(self):
        """
        Returns parts of DHT ring each node occupies (in percents)\n
        print routes.percentages()
        """
        perc = {}
        for g in self.groups():
            routes = self.filter_by_group_id(g)
            prev = None
            perc[g] = {}
            for r in routes:
                if prev:
                    amount = int(str(r.key), 16) - int(str(prev.key), 16)
                    if prev.address not in perc[g]:
                        perc[g][prev.address] = amount
                    else:
                        perc[g][prev.address] += amount

                prev = r

        max = int(str(Id([255] * 64, 0)), 16)

        for g in perc:
            sum = 0
            for p in perc[g]:
                sum += perc[g][p]
                perc[g][p] = perc[g][p] * 100.0 / max
            assert(sum == max)

        return perc

    def spread(self):
        return self.percentages()

    def __iter__(self):
        """x.__iter__() <==> iter(x)"""
        return iter(self.routes)

    def __len__(self):
        """x.__len__() <==> len(x)"""
        return len(self.routes)

    def __nonzero__(self):
        """x.__nonzero__() <==> bool(x)"""
        return len(self)

    def __getitem__(self, item):
        """x.__getitem__(y) <==> x[y]"""
        return self.routes[item % len(self.routes)]

    def __str__(self):
        """x.__str__() <==> str(x)"""
        return "\n".join(map(str, self.routes))<|MERGE_RESOLUTION|>--- conflicted
+++ resolved
@@ -29,16 +29,12 @@
     # Allowed families, 0 means any
     ALLOWED_FAMILIES = (0, AF_INET, AF_INET6)
 
-<<<<<<< HEAD
     def __init__(self, host, port=None, family=0, group_id=0):
-=======
-    def __init__(self, host, port, family=0, group_id=0):
         """
         Initializes Address from host, port and optional family, group_id\n
         address = elliptics.Address(host='host.com', port=1025,
                                     family=2, group_id=0)
         """
->>>>>>> 323fc1e4
         if family not in self.ALLOWED_FAMILIES:
             raise ValueError("Family '{0}' is not in {1}"
                              .format(family, self.ALLOWED_FAMILIES))
