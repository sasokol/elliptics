/*
 * 2008+ Copyright (c) Evgeniy Polyakov <zbr@ioremap.net>
 * All rights reserved.
 *
 * This program is free software; you can redistribute it and/or modify
 * it under the terms of the GNU General Public License as published by
 * the Free Software Foundation; either version 2 of the License, or
 * (at your option) any later version.
 *
 * This program is distributed in the hope that it will be useful,
 * but WITHOUT ANY WARRANTY; without even the implied warranty of
 * MERCHANTABILITY or FITNESS FOR A PARTICULAR PURPOSE.  See the
 * GNU General Public License for more details.
 */

#include <netdb.h>
#include <boost/python.hpp>
#include <boost/python/list.hpp>
#include <boost/python/dict.hpp>

#include <elliptics/cppdef.h>

using namespace boost::python;
using namespace ioremap::elliptics;

enum elliptics_cflags {
	cflags_default = 0,
	cflags_direct = DNET_FLAGS_DIRECT,
	cflags_nolock = DNET_FLAGS_NOLOCK,
};

enum elliptics_ioflags {
	ioflags_default = 0,
	ioflags_append = DNET_IO_FLAGS_APPEND,
	ioflags_compress = DNET_IO_FLAGS_COMPRESS,
	ioflags_meta = DNET_IO_FLAGS_META,
	ioflags_prepare = DNET_IO_FLAGS_PREPARE,
	ioflags_commit = DNET_IO_FLAGS_COMMIT,
	ioflags_overwrite = DNET_IO_FLAGS_OVERWRITE,
	ioflags_nocsum = DNET_IO_FLAGS_NOCSUM,
	ioflags_plain_write = DNET_IO_FLAGS_PLAIN_WRITE,
	ioflags_cache = DNET_IO_FLAGS_CACHE,
	ioflags_cache_only = DNET_IO_FLAGS_CACHE_ONLY,
	ioflags_cache_remove_from_disk = DNET_IO_FLAGS_CACHE_REMOVE_FROM_DISK,
};

enum elliptics_log_level {
	log_level_data = DNET_LOG_DATA,
	log_level_error = DNET_LOG_ERROR,
	log_level_info = DNET_LOG_INFO,
	log_level_notice = DNET_LOG_NOTICE,
	log_level_debug = DNET_LOG_DEBUG,
};

static void elliptics_extract_arr(const list &l, unsigned char *dst, int *dlen)
{
	int length = len(l);

	if (length > *dlen)
		length = *dlen;

	memset(dst, 0, *dlen);
	for (int i = 0; i < length; ++i)
		dst[i] = extract<unsigned char>(l[i]);
}

struct elliptics_id {
	elliptics_id() : group_id(0), type(0) {}
	elliptics_id(list id_, int group_, int type_) : id(id_), group_id(group_), type(type_) {}

	elliptics_id(struct dnet_id &dnet) {
		for (unsigned int i = 0; i < sizeof(dnet.id); ++i)
			id.append(dnet.id[i]);

		group_id = dnet.group_id;
		type = dnet.type;
	}

	struct dnet_id to_dnet() const {
		struct dnet_id dnet;
		int len = sizeof(dnet.id);

 		elliptics_extract_arr(id, dnet.id, &len);

		dnet.group_id = group_id;
		dnet.type = type;

		return dnet;
	}

	list		id;
	uint32_t	group_id;
	int		type;
};

struct elliptics_range {
	elliptics_range() : offset(0), size(0),
		limit_start(0), limit_num(0), cflags(0), ioflags(0), group_id(0), type(0) {}

	list		start, end;
	uint64_t	offset, size;
	uint64_t	limit_start, limit_num;
	uint64_t	cflags;
	uint32_t	ioflags;
	int		group_id;
	int		type;
};

static void elliptics_extract_range(const struct elliptics_range &r, struct dnet_io_attr &io)
{
	int len = sizeof(io.id);

	elliptics_extract_arr(r.start, io.id, &len);
	elliptics_extract_arr(r.end, io.parent, &len);

	io.flags = r.ioflags;
	io.size = r.size;
	io.offset = r.offset;
	io.start = r.limit_start;
	io.num = r.limit_num;
	io.type = r.type;
}

class elliptics_log_wrap : public logger, public wrapper<logger> {
	public:
		elliptics_log_wrap(const int level = DNET_LOG_INFO) : logger(level) {};

		void log(const int level, const char *msg) {
			this->get_override("log")(level, msg);
		}

		unsigned long clone(void) {
			return this->get_override("clone")();
		}
};

class elliptics_log_file_wrap : public log_file, public wrapper<log_file> {
	public:
		elliptics_log_file_wrap(const char *file, const int level = DNET_LOG_INFO) :
			log_file(file, level) {};

		void log(const int level, const char *msg) {
			if (override log = this->get_override("log")) {
				log_file::log(level, msg);
				return;
			}

			log_file::log(level, msg);
		}

		void default_log(const int level, const char *msg) { this->log(level, msg); }

		unsigned long clone(void) {
			if (override clone = this->get_override("clone"))
				return log_file::clone();

			return log_file::clone();
		}

		unsigned long default_clone(void) { return this->clone(); }
};

class elliptics_config {
	public:
		elliptics_config() {
			memset(&config, 0, sizeof(struct dnet_config));
		}

		std::string cookie_get(void) const {
			std::string ret;
			ret.assign(config.cookie, sizeof(config.cookie));
			return ret;
		}

		void cookie_set(const std::string &cookie) {
			size_t sz = sizeof(config.cookie);
			if (cookie.size() + 1 < sz)
				sz = cookie.size() + 1;
			memset(config.cookie, 0, sizeof(config.cookie));
			snprintf(config.cookie, sz, "%s", (char *)cookie.data());
		}

		struct dnet_config		config;
};

class elliptics_node_python : public node, public wrapper<node> {
	public:
		elliptics_node_python(logger &l) : node(l) {}

		elliptics_node_python(logger &l, elliptics_config &cfg) : node(l, cfg.config) {}

		elliptics_node_python(const node &n): node(n) {}


};

class elliptics_session: public session, public wrapper<session> {
	public:
		elliptics_session(node &n) : session(n) {}

		elliptics_session(const session &s): session(s) {}

		void add_groups(const list &pgroups) {
			std::vector<int> groups;

			for (int i=0; i<len(pgroups); ++i)
				groups.push_back(extract<int>(pgroups[i]));

			session::add_groups(groups);
		}

		boost::python::list get_groups(){
		    std::vector<int> groups = node::get_groups();
		    boost::python::list res;
		    for(size_t i=0; i<groups.size(); i++)
		    {
                res.append(groups[i]);
		    }

		    return res;
		}

		void write_metadata_by_id(const struct elliptics_id &id, const std::string &remote, const list &pgroups, uint64_t cflags) {
			struct timespec ts;
			memset(&ts, 0, sizeof(ts));

			struct dnet_id raw = id.to_dnet();

			std::vector<int> groups;

			for (int i=0; i<len(pgroups); ++i)
				groups.push_back(extract<int>(pgroups[i]));

			write_metadata((const dnet_id&)raw, remote, groups, ts, cflags);
		}

		void write_metadata_by_data_transform(const std::string &remote, uint64_t cflags) {
			struct timespec ts;
			memset(&ts, 0, sizeof(ts));

			struct dnet_id raw;

			transform(remote, raw);

			write_metadata((const dnet_id&)raw, remote, groups, ts, cflags);
		}

		void read_file_by_id(struct elliptics_id &id, const std::string &file, uint64_t offset, uint64_t size) {
			struct dnet_id raw = id.to_dnet();
			read_file(raw, file, offset, size);
		}

		void read_file_by_data_transform(const std::string &remote, const std::string &file,
				uint64_t offset, uint64_t size,	int type) {
			read_file(remote, file, offset, size, type);
		}

		void write_file_by_id(struct elliptics_id &id, const std::string &file,
				uint64_t local_offset, uint64_t offset, uint64_t size,
				uint64_t cflags, unsigned int ioflags) {
			struct dnet_id raw = id.to_dnet();
			write_file(raw, file, local_offset, offset, size, cflags, ioflags);
		}

		void write_file_by_data_transform(const std::string &remote, const std::string &file,
				uint64_t local_offset, uint64_t offset, uint64_t size,
				uint64_t cflags, unsigned int ioflags, int type) {
			write_file(remote, file, local_offset, offset, size, cflags, ioflags, type);
		}

		std::string read_data_by_id(const struct elliptics_id &id, uint64_t offset, uint64_t size,
				uint64_t cflags, unsigned int ioflags) {
			struct dnet_id raw = id.to_dnet();
			return read_data_wait(raw, offset, size, cflags, ioflags);
		}

		std::string read_data_by_data_transform(const std::string &remote, uint64_t offset, uint64_t size,
				uint64_t cflags, unsigned int ioflags, int type) {
			return read_data_wait(remote, offset, size, cflags, ioflags, type);
		}

		list prepare_latest_by_id(const struct elliptics_id &id, uint64_t cflags, list gl) {
			struct dnet_id raw = id.to_dnet();

			std::vector<int> groups;
			for (int i = 0; i < len(gl); ++i)
				groups.push_back(extract<int>(gl[i]));

			prepare_latest(raw, cflags, groups);

			list l;
			for (unsigned i = 0; i < groups.size(); ++i)
				l.append(groups[i]);

			return l;
		}

		std::string prepare_latest_by_id_str(const struct elliptics_id &id, uint64_t cflags, list gl) {
			struct dnet_id raw = id.to_dnet();

			std::vector<int> groups;
			for (int i = 0; i < len(gl); ++i)
				groups.push_back(extract<int>(gl[i]));

			prepare_latest(raw, cflags, groups);

			std::string ret;
			ret.assign((char *)groups.data(), groups.size() * 4);

			return ret;
		}

		std::string read_latest_by_id(const struct elliptics_id &id, uint64_t offset, uint64_t size,
				uint64_t cflags, unsigned int ioflags) {
			struct dnet_id raw = id.to_dnet();
			return read_latest(raw, offset, size, cflags, ioflags);
		}

		std::string read_latest_by_data_transform(const std::string &remote, uint64_t offset, uint64_t size,
				uint64_t cflags, unsigned int ioflags, int type) {
			return read_latest(remote, offset, size, cflags, ioflags, type);
		}

		std::string write_data_by_id(const struct elliptics_id &id, const std::string &data, uint64_t remote_offset,
				uint64_t cflags, unsigned int ioflags) {
			struct dnet_id raw = id.to_dnet();
			return write_data_wait(raw, data, remote_offset, cflags, ioflags);
		}

		std::string write_data_by_data_transform(const std::string &remote, const std::string &data, uint64_t remote_offset,
				uint64_t cflags, unsigned int ioflags, int type) {
			return write_data_wait(remote, data, remote_offset, cflags, ioflags, type);
		}

		std::string write_cache_by_id(const struct elliptics_id &id, const std::string &data,
				uint64_t cflags, unsigned int ioflags, long timeout) {
			struct dnet_id raw = id.to_dnet();
			raw.type = 0;
			return write_cache(raw, data, cflags, ioflags, timeout);
		}

		std::string write_cache_by_data_transform(const std::string &remote, const std::string &data,
				uint64_t cflags, unsigned int ioflags, long timeout) {
			return write_cache(remote, data, cflags, ioflags, timeout);
		}

		std::string lookup_addr_by_data_transform(const std::string &remote, const int group_id) {
			return lookup_addr(remote, group_id);
		}

		std::string lookup_addr_by_id(const struct elliptics_id &id) {
			struct dnet_id raw = id.to_dnet();

			return lookup_addr(raw);
		}

		boost::python::tuple parse_lookup(const std::string &lookup) {
			const void *data = lookup.data();

			struct dnet_addr *addr = (struct dnet_addr *)data;
			struct dnet_cmd *cmd = (struct dnet_cmd *)(addr + 1);
			struct dnet_addr_attr *a = (struct dnet_addr_attr *)(cmd + 1);
			struct dnet_file_info *info = (struct dnet_file_info *)(a + 1);
			dnet_convert_file_info(info);

			std::string address(dnet_server_convert_dnet_addr(addr));
			int port = dnet_server_convert_port((struct sockaddr *)a->addr.addr, a->addr.addr_len);

			return make_tuple(address, port, info->size);
		}

		boost::python::tuple lookup_by_data_transform(const std::string &remote) {
			return parse_lookup(lookup(remote));
		}

		boost::python::tuple lookup_by_id(const struct elliptics_id &id) {
			struct dnet_id raw = id.to_dnet();

			return parse_lookup(lookup(raw));
		}

		struct dnet_node_status update_status_by_id(const struct elliptics_id &id, struct dnet_node_status &status) {
			struct dnet_id raw = id.to_dnet();

			update_status(raw, &status);
			return status;
		}
		
		struct dnet_node_status update_status_by_string(const std::string &saddr, const int port, const int family,
									struct dnet_node_status &status) {
			update_status(saddr.c_str(), port, family, &status);
			return status;
		}

		boost::python::list read_data_range(const struct elliptics_range &r) {
			struct dnet_io_attr io;
			elliptics_extract_range(r, io);

			std::vector<std::string> ret;
			ret = session::read_data_range(io, r.group_id, r.cflags);

			boost::python::list l;

			for (size_t i = 0; i < ret.size(); ++i) {
				l.append(ret[i]);
			}

			return l;
		}

		boost::python::list get_routes() {

			std::vector<std::pair<struct dnet_id, struct dnet_addr> > routes;
			std::vector<std::pair<struct dnet_id, struct dnet_addr> >::iterator it;

			boost::python::list res;

			routes = session::get_routes();

			for (it = routes.begin(); it != routes.end(); it++) {
				struct elliptics_id id(it->first);
				std::string address(dnet_server_convert_dnet_addr(&(it->second)));

				res.append(make_tuple(id, address));
			}

			return res;
		}

		std::string exec_name(const struct elliptics_id &id, const std::string &event,
				const std::string &data, const std::string &binary) {
			struct dnet_id raw = id.to_dnet();

			return exec_locked(&raw, event, data, binary);
		}

		std::string exec_name_by_name(const std::string &remote, const std::string &event,
				const std::string &data, const std::string &binary) {
			struct dnet_id raw;
			transform(remote, raw);
			raw.type = 0;
			raw.group_id = 0;

			return exec_locked(&raw, event, data, binary);
		}

		std::string exec_name_all(const std::string &event, const std::string &data, const std::string &binary) {
			return exec_locked(NULL, event, data, binary);
		}

		void remove_by_id(const struct elliptics_id &id, uint64_t cflags, uint64_t ioflags) {
			struct dnet_id raw = id.to_dnet();

			remove_raw(raw, cflags, ioflags);
		}

		void remove_by_name(const std::string &remote, uint64_t cflags, uint64_t ioflags, int type) {
			remove_raw(remote, cflags, ioflags, type);
		}

		list bulk_read_by_name(const list &keys, uint64_t cflags = 0) {
			unsigned int length = len(keys);

			std::vector<std::string> k;
			k.resize(length);

			for (unsigned int i = 0; i < length; ++i)
				k[i] = extract<std::string>(keys[i]);

			std::vector<std::string> ret =  bulk_read(k, cflags);

			list py_ret;
			for (size_t i = 0; i < ret.size(); ++i) {
				py_ret.append(ret[i]);
			}

			return py_ret;
		}

		list stat_log() {
			list statistics;
			callback c;
			std::string ret;
			int err;
			int i;

			err = dnet_request_stat(m_session, NULL, DNET_CMD_STAT_COUNT, DNET_ATTR_CNTR_GLOBAL,
				callback::complete_callback, (void *)&c);
			if (err < 0) {
				std::ostringstream str;
				str << "Failed to request statistics: " << err;
				throw std::runtime_error(str.str());
			}

			ret = c.wait(err);

			const void *data = ret.data();
			int size = ret.size();

			while (size > 0) {
				dict node_stat, storage_commands, proxy_commands, counters;
				struct dnet_addr *addr = (struct dnet_addr *)data;
				struct dnet_cmd *cmd = (struct dnet_cmd *)(addr + 1);
				if (cmd->size <= sizeof(struct dnet_addr_stat)) {
					size -= cmd->size + sizeof(struct dnet_addr) + sizeof(struct dnet_cmd);
					data = (char *)data + cmd->size + sizeof(struct dnet_addr) + sizeof(struct dnet_cmd);
					continue;
				}

				struct dnet_addr_stat *as = (struct dnet_addr_stat *)(cmd + 1);

				dnet_convert_addr_stat(as, 0);
				std::string address(dnet_server_convert_dnet_addr(addr));
				node_stat[std::string("addr")] = address;
				node_stat[std::string("group_id")] = cmd->id.group_id;

				for (i = 0; i < as->num; ++i) {
					if (i < as->cmd_num) {
						storage_commands[std::string(dnet_counter_string(i, as->cmd_num))] = 
							make_tuple((unsigned long long)as->count[i].count, (unsigned long long)as->count[i].err);
					} else if (i < (as->cmd_num * 2)) {
						proxy_commands[std::string(dnet_counter_string(i, as->cmd_num))] = 
							make_tuple((unsigned long long)as->count[i].count, (unsigned long long)as->count[i].err);
					} else {
						counters[std::string(dnet_counter_string(i, as->cmd_num))] = 
							make_tuple((unsigned long long)as->count[i].count, (unsigned long long)as->count[i].err);
					}
				}

				node_stat["storage_commands"] = storage_commands;
				node_stat["proxy_commands"] = proxy_commands;
				node_stat["counters"] = counters;

				statistics.append(node_stat);

				int sz = sizeof(struct dnet_addr) + sizeof(struct dnet_cmd) + cmd->size;
				size -= sz;
				data = (char *)data + sz;
			}

			return statistics;
		}
};
BOOST_PYTHON_MEMBER_FUNCTION_OVERLOADS(add_remote_overloads, add_remote, 2, 3);

BOOST_PYTHON_MODULE(libelliptics_python) {
	class_<elliptics_id>("elliptics_id", init<>())
		.def(init<list, int, int>())
		.def_readwrite("id", &elliptics_id::id)
		.def_readwrite("group_id", &elliptics_id::group_id)
		.def_readwrite("type", &elliptics_id::type)
	;

	class_<elliptics_range>("elliptics_range", init<>())
		.def_readwrite("start", &elliptics_range::start)
		.def_readwrite("end", &elliptics_range::end)
		.def_readwrite("offset", &elliptics_range::offset)
		.def_readwrite("size", &elliptics_range::size)
		.def_readwrite("ioflags", &elliptics_range::ioflags)
		.def_readwrite("cflags", &elliptics_range::cflags)
		.def_readwrite("group_id", &elliptics_range::group_id)
		.def_readwrite("type", &elliptics_range::type)
		.def_readwrite("limit_start", &elliptics_range::limit_start)
		.def_readwrite("limit_num", &elliptics_range::limit_num)
	;

	class_<elliptics_log_wrap, boost::noncopyable>("elliptics_log", init<const uint32_t>())
		.def("log", pure_virtual(&logger::log))
		.def("clone", pure_virtual(&logger::clone))
	;

	class_<elliptics_log_file_wrap, boost::noncopyable, bases<logger> >("elliptics_log_file", init<const char *, const uint32_t>())
		.def("log", &log_file::log, &elliptics_log_file_wrap::default_log)
		.def("clone", &log_file::clone, &elliptics_log_file_wrap::default_clone)
	;

	class_<dnet_node_status>("dnet_node_status", init<>())
		.def_readwrite("nflags", &dnet_node_status::nflags)
		.def_readwrite("status_flags", &dnet_node_status::status_flags)
		.def_readwrite("log_level", &dnet_node_status::log_level)
	;

	class_<dnet_config>("dnet_config", init<>())
		.def_readwrite("wait_timeout", &dnet_config::wait_timeout)
		.def_readwrite("flags", &dnet_config::flags)
		.def_readwrite("check_timeout", &dnet_config::check_timeout)
		.def_readwrite("io_thread_num", &dnet_config::io_thread_num)
		.def_readwrite("nonblocking_io_thread_num", &dnet_config::nonblocking_io_thread_num)
		.def_readwrite("net_thread_num", &dnet_config::net_thread_num)
		.def_readwrite("client_prio", &dnet_config::client_prio)
	;
	
	class_<elliptics_config>("elliptics_config", init<>())
		.def_readwrite("config", &elliptics_config::config)
		.add_property("cookie", &elliptics_config::cookie_get, &elliptics_config::cookie_set)
	;

	class_<elliptics_node_python>("elliptics_node_python", init<logger &>())
		.def(init<logger &, elliptics_config &>())
		.def("add_remote", &node::add_remote, add_remote_overloads())
	;

<<<<<<< HEAD
		.def("add_groups", &elliptics_node_python::add_groups)
		.def("get_groups", &elliptics_node_python::get_groups)
=======
	class_<elliptics_session>("elliptics_session", init<node &>())
		.def("add_groups", &elliptics_session::add_groups)
>>>>>>> 8f0f4fe6

		.def("read_file", &elliptics_session::read_file_by_id)
		.def("read_file", &elliptics_session::read_file_by_data_transform)
		.def("write_file", &elliptics_session::write_file_by_id)
		.def("write_file", &elliptics_session::write_file_by_data_transform)

		.def("read_data", &elliptics_session::read_data_by_id)
		.def("read_data", &elliptics_session::read_data_by_data_transform)

		.def("prepare_latest", &elliptics_session::prepare_latest_by_id)
		.def("prepare_latest_str", &elliptics_session::prepare_latest_by_id_str)

		.def("read_latest", &elliptics_session::read_latest_by_id)
		.def("read_latest", &elliptics_session::read_latest_by_data_transform)

		.def("write_data", &elliptics_session::write_data_by_id)
		.def("write_data", &elliptics_session::write_data_by_data_transform)

		.def("write_metadata", &elliptics_session::write_metadata_by_id)
		.def("write_metadata", &elliptics_session::write_metadata_by_data_transform)

		.def("write_cache", &elliptics_session::write_cache_by_id)
		.def("write_cache", &elliptics_session::write_cache_by_data_transform)

		.def("lookup_addr", &elliptics_session::lookup_addr_by_data_transform)
		.def("lookup_addr", &elliptics_session::lookup_addr_by_id)

		.def("lookup", &elliptics_session::lookup_by_data_transform)
		.def("lookup", &elliptics_session::lookup_by_id)

		.def("update_status", &elliptics_session::update_status_by_id)
		.def("update_status", &elliptics_session::update_status_by_string)

		.def("read_data_range", &elliptics_session::read_data_range)

		.def("get_routes", &elliptics_session::get_routes)
		.def("stat_log", &elliptics_session::stat_log)

		.def("exec_event", &elliptics_session::exec_name)
		.def("exec_event", &elliptics_session::exec_name_by_name)
		.def("exec_event", &elliptics_session::exec_name_all)

		.def("remove", &elliptics_session::remove_by_id)
		.def("remove", &elliptics_session::remove_by_name)

		.def("bulk_read", &elliptics_session::bulk_read_by_name)
	;

	enum_<elliptics_cflags>("command_flags")
		.value("default", cflags_default)
		.value("direct", cflags_direct)
		.value("nolock", cflags_nolock)
	;

	enum_<elliptics_ioflags>("io_flags")
		.value("default", ioflags_default)
		.value("append", ioflags_append)
		.value("compress", ioflags_compress)
		.value("meta", ioflags_meta)
		.value("prepare", ioflags_prepare)
		.value("commit", ioflags_commit)
		.value("overwrite", ioflags_overwrite)
		.value("nocsum", ioflags_nocsum)
		.value("plain_write", ioflags_plain_write)
		.value("nodata", ioflags_plain_write)
		.value("cache", ioflags_cache)
		.value("cache_only", ioflags_cache_only)
		.value("cache_remove_from_disk", ioflags_cache_remove_from_disk)
	;

	enum_<elliptics_log_level>("log_level")
		.value("data", log_level_data)
		.value("error", log_level_error)
		.value("info", log_level_info)
		.value("notice", log_level_notice)
		.value("debug", log_level_debug)
	;
};<|MERGE_RESOLUTION|>--- conflicted
+++ resolved
@@ -209,15 +209,14 @@
 			session::add_groups(groups);
 		}
 
-		boost::python::list get_groups(){
-		    std::vector<int> groups = node::get_groups();
-		    boost::python::list res;
-		    for(size_t i=0; i<groups.size(); i++)
-		    {
-                res.append(groups[i]);
-		    }
-
-		    return res;
+		boost::python::list get_groups() {
+			std::vector<int> groups = session::get_groups();
+			boost::python::list res;
+			for(size_t i=0; i<groups.size(); i++) {
+				res.append(groups[i]);
+			}
+
+			return res;
 		}
 
 		void write_metadata_by_id(const struct elliptics_id &id, const std::string &remote, const list &pgroups, uint64_t cflags) {
@@ -600,13 +599,9 @@
 		.def("add_remote", &node::add_remote, add_remote_overloads())
 	;
 
-<<<<<<< HEAD
-		.def("add_groups", &elliptics_node_python::add_groups)
-		.def("get_groups", &elliptics_node_python::get_groups)
-=======
 	class_<elliptics_session>("elliptics_session", init<node &>())
 		.def("add_groups", &elliptics_session::add_groups)
->>>>>>> 8f0f4fe6
+		.def("get_groups", &elliptics_session::get_groups)
 
 		.def("read_file", &elliptics_session::read_file_by_id)
 		.def("read_file", &elliptics_session::read_file_by_data_transform)
