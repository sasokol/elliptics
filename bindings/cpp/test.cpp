--- conflicted
+++ resolved
@@ -274,8 +274,6 @@
 	}
 }
 
-<<<<<<< HEAD
-
 static void read_column_raw(elliptics_node &n, const std::string &key, const std::string &data, int column)
 {
 	std::string ret;
@@ -309,8 +307,6 @@
 	read_column_raw(n, key, data2, 3);
 }
 
-int main(int argc, char *argv[])
-=======
 static void test_bulk_write(elliptics_node &n)
 {
 	try {
@@ -353,8 +349,7 @@
 	}
 }
 
-int main()
->>>>>>> 99da55eb
+int main(int argc, char *argv[])
 {
 	int g[] = {1, 2, 3};
 	std::vector<int> groups(g, g+ARRAY_SIZE(g));
