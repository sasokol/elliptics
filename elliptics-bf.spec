%{!?python_sitelib: %global python_sitelib %(%{__python} -c "from distutils.sysconfig import get_python_lib; print(get_python_lib())")}
%{!?python_sitearch: %global python_sitearch %(%{__python} -c "from distutils.sysconfig import get_python_lib; print(get_python_lib(1))")}

Summary:	Distributed hash table storage
Name:		elliptics
<<<<<<< HEAD
Version:	2.26.0.1
=======
Version:	2.25.6.4
>>>>>>> 3b1be427
Release:	1%{?dist}

License:	GPLv2+
Group:		System Environment/Libraries
URL:		http://www.ioremap.net/projects/elliptics
Source0:	%{name}-%{version}.tar.bz2
BuildRoot:	%{_tmppath}/%{name}-%{version}-%{release}-root-%(%{__id_u} -n)

BuildRequires:	python-devel
BuildRequires:	libcocaine-core2-devel >= 0.11.2.0
BuildRequires:  cocaine-framework-native-devel >= 0.11.0.0
BuildRequires:	eblob-devel >= 0.22.0
BuildRequires:	react-devel >= 2.3.1
BuildRequires:	libev-devel libtool-ltdl-devel
BuildRequires:	cmake msgpack-devel libblackhole-devel python-msgpack

%define boost_ver %{nil}

BuildRequires:	boost%{boost_ver}-devel
BuildRequires:	python-virtualenv

Obsoletes: srw

%description
Elliptics network is a fault tolerant distributed hash table
object storage.


%package devel
Summary: Development files for %{name}
Group: Development/Libraries
Requires: %{name} = %{version}-%{release}


%description devel
Elliptics network is a fault tolerant distributed hash table
object storage.

This package contains libraries, header files and developer documentation
needed for developing software which uses the cairo graphics library.

%package client
Summary:	Elliptics client library (C++/Python bindings)
Group:		Development/Libraries


%description client
Elliptics client library (C++/Python bindings)

%package -n cocaine-plugin-elliptics
Summary: Elliptics plugin for Cocaine
Group: Development/Libraries
Requires: %{name} = %{version}-%{release}

%description -n cocaine-plugin-elliptics
cocaine-plugin-elliptics


%package client-devel
Summary:	Elliptics library C++ binding development headers and libraries
Group:		Development/Libraries
Requires:	%{name} = %{version}-%{release}


%description client-devel
Elliptics client library (C++/Python bindings), devel files

%prep
%setup -q

%build
export LDFLAGS="-Wl,-z,defs"
export DESTDIR="%{buildroot}"
%{cmake} -DHAVE_MODULE_BACKEND_SUPPORT=no -DWITH_COCAINE=on .

make %{?_smp_mflags}

make test

%install
rm -rf %{buildroot}
make install DESTDIR=%{buildroot}
rm -f %{buildroot}%{_libdir}/*.a
rm -f %{buildroot}%{_libdir}/*.la

%post -p /sbin/ldconfig
%postun -p /sbin/ldconfig

%post client -p /sbin/ldconfig
%postun client -p /sbin/ldconfig

%clean
rm -rf %{buildroot}

%files
%defattr(-,root,root,-)
%doc README
%{_bindir}/dnet_ioserv
%{_libdir}/libelliptics.so.*
%{_mandir}/man1/*

%files devel
%defattr(-,root,root,-)
%{_bindir}/dnet_run_servers
%{_libdir}/libelliptics.so

%files -n cocaine-plugin-elliptics
%defattr(-,root,root,-)
%{_libdir}/cocaine/elliptics-extensions.cocaine-plugin

%files client
%defattr(-,root,root,-)
%{_bindir}/dnet_find
%{_bindir}/dnet_ioclient
%{_bindir}/dnet_index
%{_bindir}/dnet_stat
%{_bindir}/dnet_notify
%{_bindir}/dnet_ids
%{_bindir}/dnet_balancer
%{_bindir}/dnet_recovery
%{_bindir}/dnet_client
%{_libdir}/libelliptics_client.so.*
%{_libdir}/libelliptics_cpp.so.*
%{_libdir}/libelliptics_monitor.so.*
%{python_sitelib}/elliptics/core.so.*
%{python_sitelib}/elliptics_recovery/*
%{python_sitelib}/elliptics/*.py*
%{python_sitelib}/elliptics*.egg-info

%files client-devel
%defattr(-,root,root,-)
%{_includedir}/*
%{_libdir}/libelliptics_client.so
%{_libdir}/libelliptics_monitor.so
%{_libdir}/libelliptics_cpp.so
%{_datadir}/elliptics/cmake/*
%{python_sitelib}/elliptics/core.so


%changelog
<<<<<<< HEAD
* Wed Jul 30 2014 Ruslan Nigmatullin <euroelessar@yandex.ru> - 2.26.0.1
- config: Moved to usage of dynamic_t
- logger: Fixed segfault
- srw: Really, don't send exec to every backend
- protocol: Moved trace_id to dnet_cmd from dnet_id
- * Added trace_bit as command flag instead of special trace_id's bit

* Tue Jul 29 2014 Ruslan Nigmatullin <euroelessar@yandex.ru> - 2.26.0.0
- backends: Ability not to enable backends at start
- backends: Added ability to change backend's ids
- backends: Added API for enable/disable/status backends
- backends: Added defrag API, added fields to status
- backends: Added DNET_CMD_CONTROL_BACKEND command to enable and disable backends
- backends: Added field to know current defrag state, added fields to know about
- backends: Generate ids from /dev/urandom
- backends: Only return defrag_state if possible
- backends: Set direct flag for control and status
- backends: Store current backends' states
- client: Added node::from_raw API
- client: Changed ger_routes signature
- client: Introduced address structure
- Core: made update_status used address for addressing to node.
- Eblob: removed iterate_thread_num specification at eblob_backend.
- elliptics: Added multi-backend support in route lists
- ioclient: Moved to new defrag API
- logger: Moved to Blackhole as logging system
- logger: changed trace_id output to hex.
- monitor: added raw function for removing statistics provider by name. Removed duplicated code.
- monitor: Link with elliptics_client
- node: Fixed more conflicts
- pool: Introduce thread-local queue
- pool: Make io-thread init log more verbose
- Pytest: Added tesing dnet_recovery with all modes.
- Pytest: Added parameters for specifying number of nodes and number of backends that should be run in test cluster.
- Python: Added new interface for supporting multibackends. Used elliptics.Address where it can be used and removed duplicating interfaces. Added new abilities to elliptics.RouteList for working with backend_id.
- Python: Added support backend_id to route list.
- Python: Fixed dnet_balancer and for working with new multibackends route list.
- Python: Removed group_id from elliptics.
- Recovery: made dnet_recovery works with new multibackends route list. Added ability to specifies backend_id (via '-i') when dnet_recovery runs for one node ('--one-node')
- routelist: Added support for DNET_CMD_UPDATE_IDS
- routelist: Don't send ack for route-list request
- routelist: Send only addresses at route tables
- run_servers: Added 'backends' option support
- server: Removed node::id
- server: Separated backend to external structure
- statistics: Added ability to remove providers
- tests: Added sleep in recovery test
- tests: Added test for backend's control
- tests: Apps should write logs to different files
=======
* Thu Jul 31 2014 Evgeniy Polyakov <zbr@ioremap.net> - 2.25.6.4
- reconnect: reconnect to addresses which were timed out during connection

* Thu Jul 31 2014 Evgeniy Polyakov <zbr@ioremap.net> - 2.25.6.3
- recv: do not dereference data stored in state, since to that moment it can be overwritten by the next command from the same client(socket)
- route: let regular route table update also get route table from nodes explicitly added via dnet_add_state() and helpers
- state: print error if no state has been found for given ID
- version: added check/read functions
>>>>>>> 3b1be427

* Thu Jul 24 2014 Evgeniy Polyakov <zbr@ioremap.net> - 2.25.6.2
- weight: print full weight change, not only first 3 digits
- Logs: changed trace_id output to hex

* Wed Jul 23 2014 Evgeniy Polyakov <zbr@ioremap.net> - 2.25.6.1
- state: when (re)creating state after recevied reverse lookup we must copy received address array into this new state
- route: cleaned up debug messages
- trans: cache transaction reply flags to make processing bulletproof against callback which can change cmd->flags

* Tue Jul 22 2014 Evgeniy Polyakov <zbr@ioremap.net> - 2.25.6.0
- package: depend on 0.22.0+ eblob which provides range iterators
- iterate: output more useful info about iterated keys
- iterate: added option to parse dnet_balance output file and select ranges which DO NOT belong to selected node and request those ranges from remote node
- dnet_add_state: if we failed to add any remote addr because they already exist in the route table, return 0 to indicate success
- iterator: switched to new iterator scheme where ranges and ctl structure are provided directly into backend. Eblob uses this data to skip ranges in indexes if they are sorted.Eblob: removed iterate_thread_num specification at eblob_backend.
- cmake: install timer.hpp with other headers
- tests: stop after the first test failure

* Fri Jul 18 2014 Kirill Smorodinnikov <shaitkir@gmail.com> - 2.25.5.1
- Recovery: fixed merge index mismatch if some of merging shards have unfilled shard_id and shard_count
- Pytests: turned on exit on first fail to make it easer to find the problem. Used separated log files for all node and client
- IOClient: fixed checking dnet_add_state result

* Sun Jul 13 2014 Evgeniy Polyakov <zbr@ioremap.net> - 2.25.5.0
- Let's use Travis-CI to check every commit
- route: new batch request completion logic
- Pytests: added group_id check in result entries
- Added batch connect/listen mechanism
- addr: switched C API to dnet_addr structure
- There is no required() at boost::program_options on lucid

* Wed Jul 09 2014 Kirill Smorodinnikov <shaitkir@gmail.com> - 2.25.4.21
- Python: fixed address group_id in result entries.
- srw-test: fixed signed-unsigned warning
- tests: cleaned up srw timeout test: removed misleading debug output when everything is ok, voided unused variable
- config: removed comment about unused 'do-not-update-metadata' flag
- srw: use full namespace name for ioremap::elliptics::lexical_cast() function
- indexes: Handle failed parsed indexes metadata from msgpack …
- index_perf: added index performance tool
- utils: moved common functions to utils header
- timer: added elapsed timer
- srw-test: moved thread-watchdog class outside timeout test function for older compilers happiness

* Fri Jun 27 2014 Evgeniy Polyakov <zbr@ioremap.net> - 2.25.4.20
- trans: ascending transaction number order instead of descending
- trans: new timeout transaction completion logic

* Tue Jun 24 2014 Evgeniy Polyakov <zbr@ioremap.net> - 2.25.4.19
- Pytests: fixed test_session_indexes - wait set_indexes/remove_indexes results
- submodule: removed react, started to use git:// instead of http://

* Mon Jun 23 2014 Evgeniy Polyakov <zbr@ioremap.net> - 2.25.4.18
- Core: Added unmapping IPv4 from mapped IPv6 address
- client: Added session::recovery_index method
- client: Introduced merge_indexes method
- tests: Docs for test_index_metadata added
- index: More docs for get_index_metadata helper function
- 

* Wed Jun 18 2014 Evgeniy Polyakov <zbr@ioremap.net> - 2.25.4.17
- Pytests: added testing of index interface: set/update/remove
- Recovery: Added dumping iterated keys to dump file(s) that could be used for resuming recovery after some issues
- Recovery: Fixed splitting ranges in small pieces for merging them in different processes.
-     Replaced pickle with CPickle
-     fixed 'zero length field name in format' bug on Python2.6
-     Added traceback print to exception log
- Python: used one argument for id and context at exec_, made src_key last argument
- Core: fixed hanging up iteration on cond_wait.
-     There was race condition: after successful dnet_send_reply another thread removes the state and before original thread stucks on waiting condition variable.
-     After that no one thread will wake up original thread via broadcasting conditional variable
- Documentation: added docs how merge works with -f/--dump-file
- Recovery: fixed stats group name in merge. Show all key at read/write/merge/remove failures. Fixed exit code in dc.
- Recovery: Added merge recovering the list of keys from dump file
- Monitor: clear m_cmd_info_current after swap
- Recovery: Enabled -r reusable (so you can specify several remotes). -o should be followed by adress of node that should be processed

* Fri Jun 06 2014 Evgeniy Polyakov <zbr@ioremap.net> - 2.25.4.16
- spec: do not require boost libraries, they will be populated from devel package version
- debian: do not install libelliptics_cocaine.so.*, it is being built statically now
- Don't link with json
- spec: added libtool-ltdl-devel dependency for cocaine
- spec: added libev dependency for cocaine

* Thu Jun 05 2014 Evgeniy Polyakov <zbr@ioremap.net> - 2.25.4.15
- srw: Added commentary about event's naming
- library: made dnet_request_cmd() non-blocking
- rpm: Enable build with Cocaine
- srw: Removed app@ part from Cocaine event
- tests: Check status code for every entry in bulk_write
- tests: Don't use ports from ip_local_port_range

* Tue May 20 2014 Evgeniy Polyakov <zbr@ioremap.net> - 2.25.4.14
- build: depend on 0.21.40+ eblob to force double eblob size reservation
- io: do not proceed IO command to backend if cache-only IO flag has been set
- ioserv: exit with negative error status if ioserv could not start because of config error
- config: updated blob flags doc
- build: remove generated pyversions at clean
- build: removed deprecated XB-Python*. Updated url at setup.py.

* Thu May 15 2014 Evgeniy Polyakov <zbr@ioremap.net> - 2.25.4.13
- state: new weight adjusting mechanism

* Tue May 13 2014 Evgeniy Polyakov <zbr@ioremap.net> - 2.25.4.12
- rpm: fixed msgpack for python package name.
- core: request route list from node after reconnect.
- debian: fixed build on lucid: there is no dh_python here and we have to use python-central.
- debian: dh-python instead of python-support
- Core: fixed requesting route list always from the same node per group.
- Recovery: Added msgpack-python to dependencies.
- Recovery: disabled csum when reading pieces of object.
- cocaine: Improved elliptics-storage configs
-     You can set timeouts for read, write, remove and find
-     You can set success-copies-num to any, quorum or all
- trans: when filling local-io before read completion, we should check transaction allocation size
- monitor: Data race during printing of react_aggregator fixed

* Thu May 01 2014 Evgeniy Polyakov <zbr@ioremap.net> - 2.25.4.11
- tests: Add random seed to dnet_run_servers

* Wed Apr 30 2014 Evgeniy Polyakov <zbr@ioremap.net> - 2.25.4.10
- build: depend on 0.21.37+ eblob
- Recovery: updated recovery.qdoc: added merge/dc examples.
- debian: react version 2.3.1 update
- Python: turned on srw tests. Removed setting group_id in Session.transform
- stat: react_stat_provider and react_aggregator refactored
- state: change state weight according to io size. do not change weight if it was cache IO
- log: increased format buffer size
- config: example config bool values fixed
- Tests: provide LD_LIBRARY_PATH into execve child
- Cache: added setting n->need_exit before stopping cache: it is used by life_check thread. Tests: fixed moving group into backend section.
- Recovery: added dc_recovery.py - build-in custom recovery function for dc. Added recovery.qdoc.
- Recovery: replaced dc by sdc. Added ability to split big files while merge recovery (dc recovery will get it soon).
- session: when creating new session setup wait-ts from the node
- config: Fixed config example
- config: Reimplemented configuration parser
- route: lower final route reply message log level
- tests: Pass envs directly to executable

* Fri Apr 25 2014 Ruslan Nigmatullin <euroelessar@yandex.ru> - 2.25.4.9
- tests: Configure run_servers by envvars
- rpm: Add dependency on libblackhole

* Fri Apr 25 2014 Ruslan Nigmatullin <euroelessar@yandex.ru> - 2.25.4.8
- Don't set rpath for dnet_run_servers

* Fri Apr 25 2014 Ruslan Nigmatullin <euroelessar@yandex.ru> - 2.25.4.7
- Upped elliptics version

* Fri Apr 25 2014 Ruslan Nigmatullin <euroelessar@yandex.ru> - 2.25.4.6-1
- 
- Fixed package details

* Tue Apr 22 2014 Evgeniy Polyakov <zbr@ioremap.net> - 2.25.4.6
- Core: stops threads before joining them in case we got some error while creating node.
- tests: Added fork and monitor options to dnet_run_servers
- API: Removed most of const_cast's uses. Added move semantic to async_result
- package: Places binaries to correct packages

* Thu Apr 17 2014 Evgeniy Polyakov <zbr@ioremap.net> - 2.25.4.5
- Python: fixed pickling elliptics.Id

* Wed Apr 16 2014 Evgeniy Polyakov <zbr@ioremap.net> - 2.25.4.4
- Core: added broadcasting send_wait on state removing.

* Fri Apr 11 2014 Evgeniy Polyakov <zbr@ioremap.net> - 2.25.4.3
- trans: only log IO transactions if it was correctly allocated and initialized

* Wed Apr 09 2014 Evgeniy Polyakov <zbr@ioremap.net> - 2.25.4.2
- debian: elliptics-dev should depend on react-dev

* Fri Apr 04 2014 Evgeniy Polyakov <zbr@ioremap.net> - 2.25.4.1
- route: added route update timing
- doc: Added documentation for secondary indexes
- client: Add headers to sources list
- rpm: depend on react-devel instead of react-dev
- log: Fixed removing of last char if it's not \n
- cmake: get rid of the rest of react static build
- cmake: elliptics_react is compiled into elliptics_monitor
- tests: Fixed data sent to dnet_start_servers
- log: trace_id_t typedef added for easy editing trace_id type
- Iterator: added resetting skipped_keys if it founds proper key.
- Python: added ability to use dict with bulk_write. Pytests: separated test_session into several test_session_* tests that covers subfeatures. Added bone for testing indexes, iterator and monitor&statistics.
- Iterator: added sending keepalive iterator response with status=1 when 10K keys are skipped in a row.
- Iterator: added total and iterated keys counters to iterator response.
- Python: added push and reply.
- cache: setting total_size
- Python: Replaced inheritance elliptics_id from key by dnet_id aggregation that simplifies using elliptics.Id.
- build: depend on 0.21.32+ eblob
- Python: Added add_to_capped_collection to python binding. Added logging Handler that outputs logs into ellitpics.Logger.
- client: added documentation for indexes
- react: Error handling on react creation in dnet_process_cmd_raw changed.
- Do not request route list in reconnect thread if node flags contains DNET_CFG_NO_ROUTE_LIST. Added ability to set node flags in dnet_ioclient by '-f'.
- log: finally made dnet_id loggers thread-safe - allocate per-thread temporary buffers instead of plain static
- spec: turn off cocaine support, there is no cocaine core RHEL RPM yet
- python: CMake fixed to use the same version of python
- tests: python Overflow test boundary for trace_id changed to 2**64
- core: trace_id migrated to uint64_t
- tests: Elliptics in python tests migrated to json.
- foreign: React is now shared library.
- tests: Check the value of srw in run_servers

* Thu Mar 27 2014 Evgeniy Polyakov <zbr@ioremap.net> - 2.25.4.0
- spec: get rid of <=5 rhel, added cocaine depend
- tests: use only bindable ports for test servers
- Pytests: restored copying required libraries from build to pytests.
- cmake: elliptics client must be linked as c++ object because of monitoring support
- core: fixed compilation errors on lucid/precise
- Fixes: deletes scope after lock_guard is destroyed. Turned off srw tests in pytests.
- Tests: decreased number of threads for each server node. Fixed checking number of init exec's results.
- Monitor: fixed memory corruption in histogram.
- react: Fixed memory corruption/leak
- tests: Added monitor_port to json output
- client: Fixed reading outside of vector on debug
- config: Added pretty output on parsing error
- pytest: do not try to destroy server object if it failed to start
- run_servers: init application at all nodes
- foreign/react: moved reacrt into foreign dir
- foreign/blackhole: updated to master
- config: updated example ioserv config
- cocaine: Fixed parsing of remote nodes list
- Tests: fixed generating srw config.
- react: Checks in react for turned off monitoring added
- dnet_ioserv: changed configuration format to json
- cocaine: Added ability to set list of remotes
- Pytest: used dnet_run_servers at pytests.
- Core: Actions monitoring added
- Monitor: react_stat_provider for exporting react call tree into monitoring added
- trans: also print total size for IO commands when transaction has been processed on server and destroyed on client

* Wed Mar 19 2014 Evgeniy Polyakov <zbr@ioremap.net> - 2.25.3.0
- trans: added IO debug into dnet_process_cmd_raw() and to transaction destruction
- common: get rid of years unused history maps. Convert IO time in dnet_convert_io_attr()
- client: Don't throw exceptions on log errors
- tests: Added run_servers binary
- Build: added libelliptics_monitor.so to client files in spec.
- Session: added checking groups list for emptiness at iterator operation.
- Log: removed duplicating log from monitor.cpp. Added dnet_log_raw_log_only and dnet_log_raw_internal. Made dnet_log_raw to use dnet_log_raw_internal.
- Pytests: Turn off pytest recurse discover for tests.
- Tests: added generating monitor ports.
- Monitor: Added printing error message when monitor initialization is failed.
- Build: fixed build on rhels - made elliptics_monitor shared library
- node: get rid of unused is_valid() method
- Pytest: specified python path at calling virtualenv.
- blob: removed unneeded compression check
- build: Compilation fixes. Missing define added. 'source' not found in sh
- Code: added python binding references to code.
- Pytests: renamed WITHOUT_COCAINE to PYTESTS_FLAGS.
- Monitor: removed duplicated code of requesting statistics, monitor statistics and common dnet_request_cmd. Temporarily disabled srw test in pytest.
- monitor: added category safety checks
- build: depend on 0.21.31+ eblob - it adds proper backend statistics
- monitor: fixed packing
- Monitor: added to elliptics protocol ability to request monitor statistics. Added appropriate methods to C++ and Python bindings.
- cache: Redundant monitoring actions removed
- Monitor: Moved io statistics provider to c++ code. Added per state statistics to io statistics.
- Monitor: added projet root dir to include directories. Hid monitor initialization into dnet_node_alloc.
- Monitor:
-     Added monitor to export for using it with elliptics-client
-     Added status of io pool: blocked or not
-     Added statistics about output queue: current size and total count
-     Removed monitor dependency from node
-     Added statistics provider for io pools and output queues
-     Removed rwlock from monitor
-     Used timestamp of statistics request instead of elapsed time from previous request
-     Removed clearing commands history after each statistics request
- Monitor: Changed name 'io_queue' to 'io'
- CMake: fixed indent in some CMakeLists files.
- Pytests: removed exception strings from checking because they depend on the boost python version.
- Pytests: added dependency from python-virtualenv.
- Pytests: used virtualenv for installing and runnig pytest.
- Pytests: fixed runtime property in cocaine config.
- Pytests: Used pip for pytest installation because python-pytest is not available on pure precise, lucid and rhel 5/6.
- core: added possibility to set tcp keepalive parameters to client connections
- Pytests: added comparing set of flags known and provided by module.
- foreign: react submodule updated
- Core: provided address to sph, Pytests: fixed fails on checking address from ExecContext.
- cache: only log constructor/lock/unlock if times spent is more than 1 ms
- Python: fixed calling final handler for AsyncResult.
- Pytests: fixed executing cocaine-tool app upload.
- Pytests: Merge current Python API tests with ijon test_exec. Added starting Elliptics node with srw and uploading and starting test app in it.
- Python: Added ability to set data=None with exec_.
- stall: changed default reset-stall-count from 5 to 3
- stall: fixed stall counter reset. Decrease timed out state weigth by 10 instead of 2.
- stall: reset stall counter in transaction destructor if transaction hasn't timed out
- cache: added comment about zero-sized lookup reply
- Cache: Lookup in cache is always going to disk.
- IOClient: provided cflags in READ io command created by read_file.
- Recovery: Added to merge statistics 'local_remove_old*' counters that contains information about keys which were removed without copying because they contain old data of krmation about keys which were removed without copying because they contain old data of keys.
- tests: Cache lru eviction test doxygen description added
- tests: check of correct test configuration added
- tests: Test for lru eviction scheme added
- cmake: Project root added to include directories.

* Tue Feb 18 2014 Evgeniy Polyakov <zbr@ioremap.net> - 2.25.2.0
- build: depend on 0.21.30+ eblob where react monitoring support added
- Monitor: Backend statistics provider added.

* Fri Feb 14 2014 Evgeniy Polyakov <zbr@ioremap.net> - 2.25.1.1
- tests: Don't run srw tests if srw is disabled
- client: Fixed log output for amd64 platform
- client: Fixes for x86 platform
- tests: Fixed compilation error
- client: Fixed read_latest policy
- cache: decrease log level if cache is not enabled
- tests: added missing header
- cache: define _GLIBCXX_USE_NANOSLEEP to enable sleep_for()
- test: added server library to test-common itself, since it uses them
- indexes: there is no nullptr on older compilers

* Thu Feb 13 2014 Evgeniy Polyakov <zbr@ioremap.net> - 2.25.1.0
- pool: added comment on how client handles replies in multiple IO threads
- tests: Don't make artifacts if test is successfull
- docs: Don't try to install documentation
- cpp: get rid of get_node calls
- Added forgotten doc/Doxy*.in files
- cpp: Changed mix_states behaviour
- file_logger: do not accept default log-level, force client to provide correct one
- Tests: running run_tests.py with proper python.
- logger: logger construction from the interface must *NOT* set default log-level, users should not be tricked here and potentially find out later, that their logging is being done only on INFO and ERROR level
- Monitor&Doxygen: Added doxygen code documentation to monitor.
- read-callback: only run read recovery when we have read the whole object. Added read recovery dbug.
- dnet_io_attr: added total_size field (without ABI changes), which contains total size of the read record.
- reconnect: fixed groups array allocation. limit group array for random selection by 4096 groups
- core: added socket close debug
- client: Added capped collections
- Core: Missed error notification added
- client: Make aggregated to handle empty sequence
- cache: Stop lifecheck thread at node->need_exit
- Monitor: Added extra check that monitor is still alive after acquiring rwlock.
- Core: added checking epoll_events
- Cache: Elements that were removed while being in sync queue don't sync now.
- Cache: Resize page optimization.
- Core: Limited size of io queues to the number of io threads * 1000. Added building iterate.cpp from example to main build without installation.
- Cache: fixed size stats counting for deleting objects
- Monitor: json allocator for dynamic string added
- Cache: syncing to disk during requests to cache removed
- Cache: Append optimization added
- Cache: concurrent_time_tree, erase from page, time_tree difference
- Cache: Life check sleep time adjusts to system load
- Cache: Action names refactored. New actions added.
- Cache: Actions set added.
- Cache: time_stats doxygen documentation added
- Cache: Copy of data before sync added
- Cache: multiple bugfixes

* Fri Jan 24 2014 Evgeniy Polyakov <zbr@ioremap.net> - 2.25.0.0
- Python: Fixed typo in docstrings.
- Python: added ability to clone session.
- Python: Fixed pep8 warnings in setup.py. Added dnet_balancer to elliptics-client package.
- Python: added keeping node inside python elliptics.Session to insure that session will be deleted after node.
- Python: added (re)balancing ids script
- trans: randomize route table update: select 5 random groups and read table from one random node from each selected group
- Python: bugfixes
- rpm: added make test
- doc: Added documentation generation by doxygen
- Utils: Introduce argument_data
- tests: Add data_buffer test case
- Utils: Optimized data_pointer behaviour
- tests: Moved API checks to external test file
- Monitor: Added ability to extend monitor statistics via custom statistics providers.
- srw: Don't call cocaine::app_t::stop on stopped apps
- Monitor: Made elliptics_monitor as shared library.

* Wed Dec 25 2013 Evgeniy Polyakov <zbr@ioremap.net> - 2.24.15.0
- cache: treap implementation, cache distribution changes
- monitor: initial implementation
- python: filters and checkers
- index: remove implementation
- tests: new srw test, moved to new testing framework

* Thu Dec 19 2013 Ruslan Nigmatullin <euroelessar@yandex.ru> - 2.24.14.36
- cache: Improved hash function in cache
- * Use last 8 bytes in addition to first one. Otherwise all keys for specific shard comes to single cache object.
- Python: Fixed accepting IoAttr instead of Id in read/write operations. Fixed overriding write_data by write_data_by_chunks.
- Python: Provided Error, NotFoundError and TimeoutError directly from elliptics module. Removed hiding elliptics.core module.

* Wed Dec 11 2013 Evgeniy Polyakov <zbr@ioremap.net> - 2.24.14.35
- socket: alot of debug and double-close checks

* Wed Dec 11 2013 Evgeniy Polyakov <zbr@ioremap.net> - 2.24.14.34
- python: Acquire GIL in python binding in async_result::get()
- config: update reserved fields to maintain proper ABI structure size
- Python: Updated docstrings for binding
- Merge recovery: changed statistics name to clearly separate remote and local request counters
- Recovery: fixed removed_bytes in statistics for keys which hasn't been copied because proper node already has newer keys datas
- Recovery: fixed removed_bytes in statistics for key which hasn't been copied because proper node already has newer key data

* Thu Dec 05 2013 Evgeniy Polyakov <zbr@ioremap.net> - 2.24.14.33
- Recovery: Added -o option to merge which limits it to one node.
- Recovery: Replaced merge by deep_merge with removing of the last. Used FileHandler without rotation for dnet_recovery logs.

* Thu Dec 05 2013 Evgeniy Polyakov <zbr@ioremap.net> - 2.24.14.32
- Filters: Fixed filters::all filter
- IDS: Added config flag which turns on saving and recovering ids from elliptics cluster.

* Wed Dec 04 2013 Kirill Smorodinnikov <shaitan@yandex-team.ru> - 2.24.14.31
- Recovery: Added clearing AsyncResults in handlers to prevent cross-links to objects. Minimized sending statistics.
- Python: fixed memory leak and GC problem with using connect to AsyncResult.
- Recovery: fixed inverting node ranges in deep_merge.
- Recovery: Updated logs for deep_merge. Added parameter '-z' for setting one log file size which would be rotated.
- Recovery: Extended logs for deep_merge.

* Mon Dec 02 2013 Evgeniy Polyakov <zbr@ioremap.net> - 2.24.14.30
- Recovery: added handling safe flag which turns off removing key from unproper node.
- Recovery: added returning result from deep_merge.
- Recovery: added attempts to lookup/read/write/remove.
- Recovery: Rewrited deep_merge. Now deep_merge is synchronization keys within group all nodes at once. More details: http://doc.reverbrain.com/elliptics:replication.
- Python: Removed debug code.
- Python: Removed elliptics.Data and uses python string instead of. Fixed specifying object method as callback for elliptics.AsyncResult.connect.
- Python: elliptics.Data added to_string and __repr__ methods which returns string representation of internal data
- Python: changed counters output to dict.
- Build: Fixed compilation errors on Lucid

* Wed Nov 27 2013 Evgeniy Polyakov <zbr@ioremap.net> - 2.24.14.29
- Python: fixed counters in stat_log_counter. Core: Added const to input parameter in dnet_server_convert_dnet_addr
- Python: Fixed crash on requesting address/group_id from result entries.
- session: transform() should accept const session, since it doesn't modify it
- cache: scream loudly if cache operations with lock taks more than 100 ms
- Test: Use random ports for servers
- Python: fixed typo.
- cache_pages_number param added
- slru_cache refactored
- Caches_number configuration param added.

* Sat Nov 23 2013 Evgeniy Polyakov <zbr@ioremap.net> - 2.24.14.28
- state: fill state with 0xff prior its freeing for debug
- state: guard dnet_schedule_recv() with st->send_lock. dnet_schedule_send() is already guarded.
- state: s/need_exit/__need_exit. Prevent socket shutdown if __need_exit is set.
- state: when adding new state check reverse-lookup data, fail to add new state if wildcard address (like 0.0.0.0) has been received
- state: added more debug into just-connected-to address and its route table
- state: do not copy n->addrs -> st->addrs for joining but not listening states
- Python: added method for getting name of command.
- Build: Added egg-info files to rpm spec.
- Build: Fixed build on RHEL5/6.
- Python: provided group_id in address returned by some result entries. Restored counters in AddressStatistics.
- CMake: Don't export Elliptics package

* Tue Nov 19 2013 Evgeniy Polyakov <zbr@ioremap.net> - 2.24.14.27
- debian: do not depend in runtime on source-version
- CMake: Include Targets file from Config.cmake
- Build: fixed copying python scriptcs on RHEL5/6

* Mon Nov 18 2013 Evgeniy Polyakov <zbr@ioremap.net> - 2.24.14.26
- spec: depend on 0.21.26+ eblob for statistics
- Build: Moved redifining of __python at the top of spec file for rhel < 6.
- Build: Fixed build on RHEL5 and restored recovery and python bindings scripts in rpms.
- stat: added DNET_CNTR_NODE_FILES_REMOVED counter. It is only filled in eblob backend.
- cmake: export ELLIPTICS_LIBRARY_DIRS
- License: Change license from GPL to LGPL
- Core: Added public dnet_digest_*transform methods

* Sat Nov 16 2013 Evgeniy Polyakov <zbr@ioremap.net> - 2.24.14.25
- core: forbid route table update with 0.0.0.0 addresses

* Fri Nov 15 2013 Evgeniy Polyakov <zbr@ioremap.net> - 2.24.14.24
- core: added route/address debug
- Python: Use ${PYTHON_EXECUTABLE} in cmake scripts

* Wed Nov 13 2013 Evgeniy Polyakov <zbr@ioremap.net> - 2.24.14.23
- io_client: Call wait() to async_remove_result
- Stat: In eblob statistics used DNET_CNTR_NODE_FILES for number of available records in eblob.
- Client: Some fixes connected with move semantic

* Wed Nov 13 2013 Evgeniy Polyakov <zbr@ioremap.net> - 2.24.14.22
- net: copy all addresses into joining state
- Cocaine: Don't link with eblob
- CMake: Added EllipticsConfig.cmake
- Client: Add valid logging to bulk callbacks
- Indexes: Use enum for versions instead of raw ints
- Cocaine: Fixed duplication of files' in find result
- Server: Fixed segfault at exit
- crypto: fixed undefined dnet_offsetof macros usage
- Recovery: Added deep_merge recovery type. Updated docs for recovery.
- Build: Fixed missing python wrapper around elliptics.core.
- Indexes: Added comments to flags
- Indexes: Comments for remove_index_callback
- Indexes: Added session::remove_index_internal
- Indexes: Added ability to remove objects from indexes
- Indexes: Send bulk request only if server knows it
- Use data_pointer::allocate in callback_p.h
- Core: Add \n to end of message at logger
- indexes: Added bulk-behavior to find_indexes
- Python: Fixed get_address_ranges
- Python: Fixed __init__.py
- Python: provided python level log based on logging.
- Cpp: Extended comments and notes about write_prepare, write_plain and write_commit.
- Cpp: fixed write_data by chunks.
- Relicense Elliptics under LGPL

* Mon Oct 21 2013 Evgeniy Polyakov <zbr@ioremap.net> - 2.24.14.21
- Added more debug info for cache requests.
- Fixed bulk_read request.
- Fixed bug on cache overflow.
- Client: fixed write_data by chunks.
- Python: got data_pointer inside python binding as elliptics.Data. Removed restrict of using bp::list - now you can use any iterable object for those purpose.
- Added example script and c++ code for iterating specified nodes or all nodes in specified groups
- Removed useless code.

* Tue Oct 15 2013 Evgeniy Polyakov <zbr@ioremap.net> - 2.24.14.20
- Put man pages into packages
- Do not schedule network IO if state is in need-exit state
- Use correct session::remove() method
- Build: Fixed prefix in executing setup.py
- Do not write timestamp for read requests, it is meaningless in request.
- Added dnet_send_read_data() timings
- Python: Set default timeouts in elliptics.Config
- Python: Unlock GIL inside synchronous calls

* Tue Oct 08 2013 Evgeniy Polyakov <zbr@ioremap.net> - 2.24.14.19
- Recovery: fixed skipping equals objects in diff
- Recovery: Fixed sorting and diffing objects.
- Python: fixed bulk_write

* Tue Oct 08 2013 Evgeniy Polyakov <zbr@ioremap.net> - 2.24.14.18
- Minor python binding cleanups

* Mon Oct 07 2013 Evgeniy Polyakov <zbr@ioremap.net> - 2.24.14.17
- Added size to dnet_iterator_response
- Python: if both key and timestamp is equal then size will be checked and larger object will be restored.
- Python: fixed is_none() for boost v1.40 compatibility.

* Mon Oct 07 2013 Evgeniy Polyakov <zbr@ioremap.net> - 2.24.14.16
- Python binding rewrite

* Fri Sep 27 2013 Evgeniy Polyakov <zbr@ioremap.net> - 2.24.14.15
- Return EXFULL from srw->process() if srw/cocaine enqueue/write throws an exception.
- State reset should cleanup all transactions.
- Added elliptics tool man pages. Removed obsoleted documentation.

* Thu Sep 26 2013 Evgeniy Polyakov <zbr@ioremap.net> - 2.24.14.14
- ioclient must return non zero on exec (and other commands) error
- Stall check debug code

* Thu Sep 26 2013 Evgeniy Polyakov <zbr@ioremap.net> - 2.24.14.13
- Added cocaine-elliptics service stub
- Little optimization for raw_data_pointer comprasion
- Removed debug check read in update_indexes_internal

* Tue Sep 24 2013 Evgeniy Polyakov <zbr@ioremap.net> - 2.24.14.12
- Added commentary about sync_element usage in life thread
- Added locks around sync block in life check thread
- Improved update_indexes_internal perfomance
- Comment out unused method parameters.
- Made dnet_state_reset() log high enough not to spam in default cleanup path

* Wed Sep 18 2013 Evgeniy Polyakov <zbr@ioremap.net> - 2.24.14.11
- Add reconnection address if connection has been reset
- session::push must clear reply flags
- Added bulk read support for module backend
- Fixed test_iterator.py: fixed error with IteratorRange initialization
- config: improved documentation
- config: added new knobs and their description
- eblob: added defrag_time and defrag_splay knobs
- debian: bump eblob dependency

* Sat Sep 14 2013 Evgeniy Polyakov <zbr@ioremap.net> - 2.24.14.10
- Added stall/timed out transctions check
- Added callback machinery debug
- Print trace id as part of thread-id/pid chunk
- Moved trace_id into TLS
- dnet_usage() text cleanup
- Initialize err before dnet_add_state_socket() call

* Thu Sep 12 2013 Evgeniy Polyakov <zbr@ioremap.net> - 2.24.14.9
- Moved stall transaction processing into dnet_io_process(), where it can be done without races.

* Thu Sep 12 2013 Evgeniy Polyakov <zbr@ioremap.net> - 2.24.14.8
- Fixed incorrect state used in timed out transactions cleanup
- Returned back state reset in auth/reverse lookup

* Thu Sep 12 2013 Evgeniy Polyakov <zbr@ioremap.net> - 2.24.14.7
- Do not reset state in auth/reverse lookup commands

* Wed Sep 11 2013 Evgeniy Polyakov <zbr@ioremap.net> - 2.24.14.6
- We have to use list_for_each_entry_safe() when moving object from list being iterated.

* Wed Sep 11 2013 Evgeniy Polyakov <zbr@ioremap.net> - 2.24.14.5
- Put/complete stalled/timedout transactions on error not under state_lock
- Revert "Merge pull request #217 from shaitan/trace"
- Get rid of libelliptics_module_backend_cpp.so in elliptics spec

* Tue Sep 10 2013 Evgeniy Polyakov <zbr@ioremap.net> - 2.24.14.4
- Added trace_id to dnet_backend_log. Added DNET_TRACE_BIT for ignoring current log level for traced request.
- Added printing begin and end of id in dnet_dump_id_len
- Made elliptics compatible with current eblob version.
- Added comments to eblob compatibility solution.
- Renamed back dnet_trace* to dnet_log.

* Fri Sep 06 2013 Evgeniy Polyakov <zbr@ioremap.net> - 2.24.14.3
- Destroy timed out transactions in checking thread.
- Correctly kill state with errors in it.

* Tue Sep 03 2013 Evgeniy Polyakov <zbr@ioremap.net> - 2.24.14.2
- Cleanup dnet_state_reset() calls - generally it is not allowed to 'put' state's refcnt from arbitrary place
- Use char * in open() call

* Fri Aug 30 2013 Evgeniy Polyakov <zbr@ioremap.net> - 2.24.14.1
- Forced rpath option for dnet_cpp_test
- Do not set read/write sockets to -1 until they are closed
- Added clearing syncset and lifeset in cache_t destructor

* Wed Aug 28 2013 Evgeniy Polyakov <zbr@ioremap.net> - 2.24.14.0
- LTS release

* Tue Aug 27 2013 Evgeniy Polyakov <zbr@ioremap.net> - 2.24.13.35
- Added tests for lookup and prepare_latest
- Fixed prepare_latest command
- Added support for cache lookup command
- Added local_session::lookup
- Fixed session::clone in case of empty groups

* Tue Aug 27 2013 Evgeniy Polyakov <zbr@ioremap.net> - 2.24.13.34
- Instead of resetting network state just close its sockets
- Get rid of unneeded code in stall transaction check thread
- Split check/reconnect logic into two separate threads
- Added update_indexes and update_indexes_internal to python binding
- Do not spam logs if cache is not turned on
- group description update
- Added basic dnet_print_time() helper (not thread-safe)
- Long line/whitespace cleanups

* Sun Aug 18 2013 Evgeniy Polyakov <zbr@ioremap.net> - 2.24.13.33
- Added new map typedefs
- Added iterate.py. Script for counting legal/hidden records on elliptics node by iterator
- Added iterator support for module backend
- auth_cookie documentation update

* Wed Aug 14 2013 Evgeniy Polyakov <zbr@ioremap.net> - 2.24.13.32
- Do not use already removed 'id_range' in debug messages

* Tue Aug 13 2013 Evgeniy Polyakov <zbr@ioremap.net> - 2.24.13.31
- Fixed getting recovering node group id from routes when groups is specified. Added ability to specify groups for recovering.
- Restored lost mk_container_name import

* Mon Aug 12 2013 Evgeniy Polyakov <zbr@ioremap.net> - 2.24.13.30
- Fixed unexpected exit after iteration stage if local node is empty
- Proper support for session::exec in python binding
- src_key and quiet options for exec (-c) command
- Use log-level DNET_LOG_DATA instead of special 'quiet' log output mode
- Initialize convert_usecs to prevent unintialized usage

* Wed Aug 07 2013 Evgeniy Polyakov <zbr@ioremap.net> - 2.24.13.29
- Updated dependencies

* Tue Aug 06 2013 Evgeniy Polyakov <zbr@ioremap.net> - 2.24.13.28
- Restored get_address_group_id
- Removed eid and id_range from IteraterResult. Used sha256 from address instead of id_range@eid.

* Tue Aug 06 2013 Evgeniy Polyakov <zbr@ioremap.net> - 2.24.13.27
- tests: added more append tests
- Send srw reply on upstream::close() to client.
- Reset connection on server's side if versions mismatch
- Provide error into dnet_state_reset()

* Thu Aug 01 2013 Ruslan Nigmatullin <euroelessar@yandex.ru> - 2.24.13.26
- Fixed zero data for indexes_internal in case of no changes

* Thu Aug 01 2013 Ruslan Nigmatullin <euroelessar@yandex.ru> - 2.24.13.25
- Added dnet_indexes_reply for internal commands

* Thu Aug 01 2013 Ruslan Nigmatullin <euroelessar@yandex.ru> - 2.24.13.24
- Added session::update_indexes method
- Fixed groups mix in case of key generated from id

* Thu Aug 01 2013 Evgeniy Polyakov <zbr@ioremap.net> - 2.24.13.23
- Use pointer logic in indexes. Only drop lock (and do not unlock at the end of dnet_process_cmd_raw()) if we are not going to send ack right now.
- Use 0xHEX string instead of just HEX
- Use dnet_time structure in dnet_time_before/after functions

* Thu Aug 01 2013 Evgeniy Polyakov <zbr@ioremap.net> - 2.24.13.22
- Moved dnet_time_before/after into public header

* Wed Jul 31 2013 Ruslan Nigmatullin <euroelessar@yandex.ru> - 2.24.13.21
- Fixed using of mix_states for DNET_CFG_MIX_STATES

* Tue Jul 30 2013 Evgeniy Polyakov <zbr@ioremap.net> - 2.24.13.20
- Added reconnection logic debug
- Fixed invalid error for read in case if there is no state
- Do not mess with command flags, instead unlock/lock key
- Added little optimization for cache

* Tue Jul 30 2013 Evgeniy Polyakov <zbr@ioremap.net> - 2.24.13.19
- recovery: fix container creation in merge
- recovery: removed unused get_address_ranges()
- recovery: merge: do not fail on single error
- recovery: fixed computation of recovery ranges
- recovery: actualize comments

* Tue Jul 30 2013 Evgeniy Polyakov <zbr@ioremap.net> - 2.24.13.18
- Optimization for append to cache

* Tue Jul 30 2013 Evgeniy Polyakov <zbr@ioremap.net> - 2.24.13.17
- Fixed endless syncing to disk the same file

* Tue Jul 30 2013 Evgeniy Polyakov <zbr@ioremap.net> - 2.24.13.16
- Run low-level backend commands without cache lock

* Mon Jul 29 2013 Evgeniy Polyakov <zbr@ioremap.net> - 2.24.13.15
- Fixed removing from disk if cache is empty
- Added more debug info to cache
- Added delayed sync to disk in cache
- Use nonblocking pool for the appropriate commands

* Mon Jul 29 2013 Evgeniy Polyakov <zbr@ioremap.net> - 2.24.13.14
- Added checksum and timestamp to write result for cache
- Fixed returning of lookups on IO_CACHE requests

* Sat Jul 27 2013 Evgeniy Polyakov <zbr@ioremap.net> - 2.24.13.13
- Fixed error codes for bulk_read and read commands

* Fri Jul 26 2013 Evgeniy Polyakov <zbr@ioremap.net> - 2.24.13.12
- Added metadata support to cache
- Refactored cache support, added offset/append support
- Return offset within fd in write reply structure
- Do not try to redefine O_LARGEFILE
- libcocaine-plugin-elliptics should depend on elliptics client's source version
- Do not turn on cocaine support in RHEL builds
- Use ~0ULL instead of ULLONG_MAX, otherwise it is broken on rhle5
- Moved local_session to separate file
- Do not use randomized states by default, use sequential groups order

* Wed Jul 24 2013 Evgeniy Polyakov <zbr@ioremap.net> - 2.24.13.11
- Optimized merge algorithm in dc recovery

* Tue Jul 23 2013 Evgeniy Polyakov <zbr@ioremap.net> - 2.24.13.10
- Inherited elliptics_id from key. Fixed places where elliptics_id is used.
- Removed boost python class declaration for remove_result_entry.

* Mon Jul 22 2013 Evgeniy Polyakov <zbr@ioremap.net> - 2.24.13.9
- Set timestamp to -1/-1 on session creation;
- Copy timestamp on session clone;
- Get timestamp from mtime when writing via write_file;
- Use half-open interval for key range intervals;
- Added test for APPEND|PREPARE case;
- Improved logging in eblob backend write path;
- Comment improvements.

* Sun Jul 21 2013 Evgeniy Polyakov <zbr@ioremap.net> - 2.24.13.8
- recovery: monitor: add IPv6 support
- recovery: remove entries after successful recovery
- python: added async remove()
- it: remove file based implementation
- it: more robust dnet_iterator_create()
- it: fix leak if destroyed via dnet_iterator_free()
- it: cancel all running iterators on exit
- it: added even more sanity checks
- it: limit number of send replies in queue
- recovery: added 'safe' mode for use in cron
- Refactor version check into separate function. Check version on client too.

* Thu Jul 18 2013 Ruslan Nigmatullin <euroelessar@yandex.ru> - 2.24.13.7
- Fixed compilation error

* Thu Jul 18 2013 Evgeniy Polyakov <zbr@ioremap.net> - 2.24.13.6
- Fixed aborting in case of receiving garbage from server
- Fixed typo at port assignment in dnet_socket_create()
- New automatic tests
- Fixed error code in multigroups requests
- Fixed memory free for dnet_config_data
- Added ability to run several servers in one process
- Used IndexEntry in python bindings for find indexes

* Wed Jul 10 2013 Evgeniy Polyakov <zbr@ioremap.net> - 2.24.13.5
- Depend on 0.21.2 eblob.
- Use 141 boost.
- Big tests update
- misc: column cleanups
- fs: use PATH_MAX for path size
- fs: use EBLOB_AUTO_DATASORT for metadata blob
- Input io queue stats collection and periodic logging
- Restored localhost in test_index.py
- eblob: reformatted range requests
- recovery: added doc link
- recovery: fixed recovery script description
- dnet: simplified dnet_iterator_start()
- recovery: Added waiting writes in after each batch

* Tue Jul 09 2013 Evgeniy Polyakov <zbr@ioremap.net> - 2.24.13.4
- Fixed permanent "connection refused" server coma condition
- Use 153 boost in spec. Depend on 0.21.1 eblob.
- Fixed handling of errors in multigroup callback

* Mon Jul 08 2013 Evgeniy Polyakov <zbr@ioremap.net> - 2.24.13.3
- Fixed sending server's shard count to client
- Added "inline" attribute to debug ostream methods
- Renamed async_update_* to async_set_*. Renamed python methods
- Added more logs in find_indexes_functor
- Added logger::print method for printf-like logging
- Changed algorithm for generating indexes id

* Mon Jul 08 2013 Evgeniy Polyakov <zbr@ioremap.net> - 2.24.13.2
- Changed algorithm for generating indexes id
- Added receiving of indexes shard count from server
- Fixed timeout on error during indexes processing

* Sat Jul 06 2013 Evgeniy Polyakov <zbr@ioremap.net> - 2.24.13.1
- Added shard count into config file

* Fri Jul 05 2013 Evgeniy Polyakov <zbr@ioremap.net> - 2.24.13.0
- New shared secondary indexes

* Thu Jul 04 2013 Evgeniy Polyakov <zbr@ioremap.net> - 2.24.12.0
- elliptics: Use eblob's new BLOB_DISK_CTL_EXTHDR flag and writev()-like API.
-   This moves most of metadata complexity from elliptics backend to libeblob
-   NB! This is very complex change - needs excessive testing;
- elliptics: Removed leveldb backend along with snappy dependency;
- elliptics: Fixed read with offset/size specified;
- elliptics: Cleaned up leftovers from compression removal;
- elliptics: Added tests for reads/writes with offset and size specified;
- recovery: Simplified output for most counters;
- recovery: Fixed python 2.6 compatibility;
- recovery: Usability improvements;
- recovery: Added computation of hash ring % in merge mode;

* Wed Jul 03 2013 Evgeniy Polyakov <zbr@ioremap.net> - 2.24.11.0
- Added percentage dump, help and other params to route table stats script
- Fixed bytes in recovery statistics. Removed old 'dc' script and renamed 'dc2' to 'dc'.
- Fixed merge
- Added time finished to stats after merge
- Encode server's version in reverse lookup command. Print it if server returned error.
- Introduced elliptics version in the initial handshake. If major versions mismatch (like 2.24 vs 2.23), then connection fails.

* Mon Jul 01 2013 Evgeniy Polyakov <zbr@ioremap.net> - 2.24.10.5
- Temporarily disable module backend build on rhel6
- Added `remove_on_fail` error handler
- Removed debug print from IteratorResult.merge

* Sun Jun 30 2013 Evgeniy Polyakov <zbr@ioremap.net> - 2.24.10.4
- Explicitly stop engine upon dnet_app_t destruction
- Expose fine-tuning knobs in Cocaine extensions
- Use generic cocain::error_t instead of removed cocaine::configuration_error_t

* Thu Jun 27 2013 Evgeniy Polyakov <zbr@ioremap.net> - 2.24.10.3
- Major recovery update: cleanups, performance, fixes
- Minor API extensions
- Python API extensions

* Tue Jun 25 2013 Evgeniy Polyakov <zbr@ioremap.net> - 2.24.10.2
- Fixed data corruption due to indexes workflow

* Mon Jun 24 2013 Evgeniy Polyakov <zbr@ioremap.net> - 2.24.10.1
- Uncomment module backend in rhel builds
- Fixed error handling in case of invalid indexes internal data
- Changed error codes to errno in elliptics service
- Added elapsed time to async_result. Cleaned up code.

* Mon Jun 24 2013 Evgeniy Polyakov <zbr@ioremap.net> - 2.24.10.0
- backends: fixed compatibility with new blob APIs
- Fixed compatibility with cocaine
- Depend on 0.10.5-5+ cocaine

* Fri Jun 21 2013 Ruslan Nigmatullin <euroelessar@yandex.ru> - 2.24.9.4
- Added json format to monitor
- Added generic AsyncResult to python binding
- Fixed memory leak on write/lookup
- Fixed dc2. Added skipped keys while reading into monitor statistics

* Fri Jun 21 2013 Evgeniy Polyakov <zbr@ioremap.net> - 2.24.9.3
- When using named workers add unique name to them, so that they are cluster-wide unique
- Fixed cache destructor

* Wed Jun 19 2013 Evgeniy Polyakov <zbr@ioremap.net> - 2.24.9.2
- Fixed python_read_result_get

* Wed Jun 19 2013 Evgeniy Polyakov <zbr@ioremap.net> - 2.24.9.1
- Get rid of blob_cache_size unsupported config option
- Get rid of last column/type appearance in elliptics python binding
- Added missed monitor.py. Optimized monitor output: leave only important counters and timers.
- New exec() variant which gets id and src_key from existing exec_context.
- New method in exec_context to retrieve src_key from underlying sph.
- Fixed friend and forward declarations of exec_context_data
- Whitespace cleanup and indentation fixes
- Added bulk_read_async and write_data_async and added iterating ability to returned results. Fixed bugs
- Fixed errors handling in async_result_handler::complete
- Added ready for async_result. Added extra write_data
- Added recovery type to monitor statistics output. Changed apply_async to imap_unordered.
- added backends.h to install(FILES ...) in CMakeLists.txt
- Fixed output for stats: increased width. Added sending monitor info from dc script
- Added comment and record to log when interrupting iterator.
- Added generic monitoring and dc2 monitoring impl.
- Added interrupting iterator execution on server-side if client connection has been closed.
- Added empty C++ merge method. Fixed run_iterator in dc2
- python: major update to remove type/column
- Returned 2.20.*.* namespace behaviour
- Added session::find_any_indexes
- Fixed BULK_READ server implementation
- python: s/boost::python::/bp::/g
- python: removed unnedded 'using namespace'
- recovery: cleanup after type removal
- recovery: dc: dc2: fixed exception on container load
- dnet: use proper error code on empty route table
- recovery: use lock by default
- recovery: dc: dc2: use proper direct API
- Removed meta methods from module_backend
- Removed sync read and write methods
- Removed dnet_id.type. It was legacy
- Removed DNET_ATTR_DELETE_HISTORY and DNET_ATTR_META_TIMES
- Removed example/hparser
- Removed legacy meta/check/recovery/iterate support
- Fixed typo in cocaine storage service exception
- Added handling Ctrl+C in dc2
- ioserv: unblock SIGQUIT and SIGTSTP
- recovery: remove lru_cache from node and session
- dnet: fix DNET_FLAGS_DIRECT flag behavior
- recovery: added posix_fadvise to sort
- Added skipping equal keys while computing differeneces.
- Added support for the writing chunk by chunk
- recovery: properly catch SIGINT
- recovery: renamed collisions with python builtins

* Tue Jun 04 2013 Evgeniy Polyakov <zbr@ioremap.net> - 2.24.8.1
- Correct service protocol must be derived from extension class

* Mon Jun 03 2013 Evgeniy Polyakov <zbr@ioremap.net> - 2.24.8.0
- Added cache and bulk methods to elliptics service
- Depend on cocaine >= 0.10.5, not counting prereleases
- Added note about timeout option for write_cache
- Fixed indentations
- Optimized dc.py. Added 'no-exit' parameter.

* Mon Jun 03 2013 Evgeniy Polyakov <zbr@ioremap.net> - 2.24.7.9
- Fixed srw/ctx destruction issues

* Mon Jun 03 2013 Evgeniy Polyakov <zbr@ioremap.net> - 2.24.7.8
- Speed up server stop, by setting need-exit flag for all cache threads bfore joining them one after another.
- Fixed state destruction, which happened befor context_t destruction, which in turn calls logger.

* Sun Jun 02 2013 Evgeniy Polyakov <zbr@ioremap.net> - 2.24.7.7
- Fixed n->io thread control initialization race
- Fixed IO thread selection logic
- Get rid of unneeded code and variables

* Sat Jun 01 2013 Evgeniy Polyakov <zbr@ioremap.net> - 2.24.7.6
- Fixed several leaks on close/destruction path

* Sat Jun 01 2013 Evgeniy Polyakov <zbr@ioremap.net> - 2.24.7.5
- added elliptics_module_backend_cpp.so to elliptics-dev package
- moved backends.h to include/elliptics, changed CMakeLists.txt to make module backend function properly
- Added recovered_bytes to dc2 statistics. Added wait at the end of recovering.
- Added append_rr method to IteratorResultContainer - added response to container. Swapped processName and levelname in recovery logs.
- Added file name to iterator. Optimized get_local_ranges_by_address(). Fixed dc2 for multi-range single-result-file iteration.
- Added forgotten adding NOLOCK flag
- Simplified oplocks implementation

* Fri May 31 2013 Evgeniy Polyakov <zbr@ioremap.net> - 2.24.7.4
- Recovery update:
-   recovery: removed statement that have no effect
-   recovery: do not automatically cache node and session
-   recovery: fixed log message
-   recovery: more useful statistics
-   recovery: do not use __wrapped__ method of lru_cached objects
-   recovery: do not propagate elliptics exceptions from subprocess
-   recovery: added dry-run support to merge
-   recovery: merge: use many ranges in single iterator
- eblob: do not call blocking function under mutex, get rid of whole page cache drop for given fd
- Module backend updates

* Thu May 30 2013 Evgeniy Polyakov <zbr@ioremap.net> - 2.24.7.3
- Revert "Temporarily disable srw build and downgrade cocaine dependency"
- Trying to fix oplock deadlock
- Implemented BULK_READ by several READ calls

* Wed May 29 2013 Evgeniy Polyakov <zbr@ioremap.net> - 2.24.7.2.nosrw
- Changed namespace usage

* Wed May 29 2013 Evgeniy Polyakov <zbr@ioremap.net> - 2.24.7.1.nosrw
- Temporarily disable srw build and downgrade cocaine dependency
- Update honest_command_handler_adaptee.cpp
- Update honest_command_handler_adaptee.hpp
- Fixed timeouts in indexes updates
- Update registration.cpp
- Fix typo in printf format for session.cpp
- Fixed remove method in cocaine storage
- Removed acks replies after transaction is completed
- Added --fake parameter to run without recovering.
- Added method for loading iterator results from files. Completed basic logic of dc2 script.
- Do not commit what was already committed by EBLOB_OVERWRITE_COMMITS bit and when size+offset match what should be committed
- Use session's ioflags in bulk operations and when calling find_indexes()
- Updated ioserv config doc. Patch by Sergey Shtykov <bayonet@yandex-team.ru>
- Added dc2 - another variant of data center recovery.
- Separated iterator results by ranges

* Mon May 27 2013 Evgeniy Polyakov <zbr@ioremap.net> - 2.24.7.0
- Use round-robin sph->src_key assignment.
- Added new exec() method which assigns sph->src_key from its parameter
- Get rid of old/unused exec/push - locked/unlocked, use plain exec/push and lock flag from session.cflags
- Save sph->src_key and use it when calculating named worker index, since it will be overwritten for blocked events
- Use src_key as index within array or started (via start-multiple-task) named workers
- Removed dependency on cocaine-framework-native
- Write correctly nulled error string in c++ binding if cmd failed

* Fri May 24 2013 Evgeniy Polyakov <zbr@ioremap.net> - 2.24.6.2
- Do not track cocaine/plugins/elliptics-extensions.cocaine-plugin
- Updated to the latest upstream cocaine version

* Fri May 24 2013 Evgeniy Polyakov <zbr@ioremap.net> - 2.24.6.1
- Added support of multirange iteration. Updated C++ interface for iterator.
- Get rid of number of oplocks config variables.
- Made dnet_parse_numeric_id() accessible to others

* Thu May 23 2013 Evgeniy Polyakov <zbr@ioremap.net> - 2.24.6.0
- Revert "v2.25.1.0", please note that this still breaks ABI compatibility with pre-2.24.6 clients
- Fixed usage of session's wait timeout
- Recovery improvements
- ext: lookup now supports extended format
- ext: optimized blob_read()
- Moved ID locks implementation to RBTree

* Tue May 21 2013 Evgeniy Polyakov <zbr@ioremap.net> - 2.24.5.0
- Dump to stderr if logger interface failed to write data
- Added alpha version of dc recovery
- Added bulk_read and bulk_write methods which provides timestamp and user_flags.
- Update of recovery scripts
- ext: fixed update of extension header

* Mon May 20 2013 Evgeniy Polyakov <zbr@ioremap.net> - 2.24.4.4
- Fixed timestamp bug - do not assign io.num without need - it prevents timestamp to be set correctly.
- Use eblob_read_data_nocsum() instead of eblob_read_data(), since if we wanted, we already checked csum in eblob_read_return()
- Fixed typo

* Mon May 20 2013 Evgeniy Polyakov <zbr@ioremap.net> - 2.24.4.3
- Simplify eblob read/write calls. Get rid of unused elist casts

* Sun May 19 2013 Evgeniy Polyakov <zbr@ioremap.net> - 2.24.4.2
- Depend on cocaine-framework-native-dev (>= 0.10.3~pre1)
- Sync index application to up-to-date framework

* Sun May 19 2013 Evgeniy Polyakov <zbr@ioremap.net> - 2.24.4.1
- Idle 0 means 'never stop' timeout for cocaine workers
- Use local json-trait helper instead of cocaine/detail/traits/json.hpp, which is private

* Sun May 19 2013 Evgeniy Polyakov <zbr@ioremap.net> - 2.24.4.0
- Added named workers support
- Get rid of zeromq
- Do not perform json serialization under lock
- Fixed timestamp in dnet_write_file_id_raw
- Added printing lookup file info in ioclient by parameter -L.
- Added timestamp into session (get/set methods). Copy user flags from session, if it was not set in ctl.io
- Used common method for copying timestamp and user_flags from elist to io_attr.
- Added indexes profile and manifest
- Fixed response() assignment and warnings
- Added set-timestamp() session method
- Added looking for cocaine-framework-native and libev include dirs
- Changed cocaine storage api to second version
- Only set timestamp if it is zeroed
- Depend on cocaine-framework-native-dev

* Wed May 15 2013 Evgeniy Polyakov <zbr@ioremap.net> - 2.24.3.0
- Fill ctl.io.timeout during write
- Added user flags property to session
- Build fix for gcc 4.4
- Returned tags to ellitics cocaine storage
- Moved update indexes implementation to serverside
- Added elliptics service
- ext: eblob: threat old-format records same as non-existent.
- recovery: new subsystem
- Fixed prepare-size with new ext headers
- Added eblob config flag comment
- Added bulk_write to python binding
- Fixed number of bugs found by coverity
- Replace boost::mutex with std::mutex

* Tue May 07 2013 Evgeniy Polyakov <zbr@ioremap.net> - 2.24.2.1
- Fixed IPv6 server addr creation
- Added SRW counters statistics
- Added ipv6 MCAST_JOIN_GROUP socket option.
- Switch multicast autodiscovery from IP_ADD_MEMBERSHIP to MCAST_JOIN_GROUP

* Mon Apr 29 2013 Evgeniy Polyakov <zbr@ioremap.net> - 2.24.2.0
- Link libelliptics like c++ library, since cache and srw are c++
- Always read data (in lookup call path) without checking csum, instead check it in dnet_send_file_info() if special flag is set
- Added cmake option to enable/disable external shared lib (module backend) build
- it: really important note about GC
- it: verify state transitions
- cpp: do not lock key on iteration
- cpp: use proper size on prepare
- Fixed cocaine-to-elliptics loglevel mapping, info level now unified between two systems
- it: python: simplified code
- history: fixed return value handling
- features: bump _XOPEN_SOURCE to 600
- Fixed app@info handler.
- rbtree: clang defines offsetof in stddef.h
- it: prettify comments
- it: added sanity and comments
- it: move flow control to separate subroutine
- it: improve logging
- it: allow flow control of iterators
- test: rework iterator test, added flow control
- it: improved logging
- test: set data flag on iteration
- it: python: formatted IteratorRequest
- it: python: exported id and action
- it: python: added symbolic constants
- it: manage iterator state in elliptics
- it: init iterator_list at start
- it: moved dnet_iterator_list_next_id_nolock
- it: filled dnet_iterator_set_state stub
- it: simplified list mgmt routines
- it: added stubs for iterator actions
- it: added subrotines for iterator state mgmt
- Get rid of static builds

* Thu Apr 25 2013 Evgeniy Polyakov <zbr@ioremap.net> - 2.24.1.0
- Written test for cas.
- Fixed checksum calculation for extended format records used by CAS.
- Fixed append test - now it vefifies result.
- Fixed append of records in extended format.
- Re-introduced missed lock in defrag.
- Grammar nazzism.
- Fixed rhel5 build.
- Reworked RPM packages.

* Tue Apr 23 2013 Evgeniy Polyakov <zbr@ioremap.net> - 2.24.0.0
- Fixed write_cas by adding session::clone()
- ext: check result of dnet_ext_hdr_write()
- blob: use new flag name
- ext: added ext version for future use
- Changed indexes API, separated header to several files
- dnet_ioclient -D should honor size
- Secondary indexes implementation moved from functors to object methods
- Moved to delete declaration of non-copyable objects
- Module backend
- New data iterators
- No need to set size to 0 in dnet_read_file_raw()

* Fri Apr 19 2013 Evgeniy Polyakov <zbr@ioremap.net> - 2.23.6.0
- Changed write error report logic
-  Only return wait error (usually -ETIMEOUT/-110) if wait internal
-  status (assigned in write completion handler) was set to something
-  except -ENXIO.
-
-  -ENXIO is set by default and means no transactions were sent
- dnet_schedule_io() should wakeup only one thread when new packet has been queued

* Thu Apr 18 2013 Evgeniy Polyakov <zbr@ioremap.net> - 2.23.5.0
- Added data_buffer class that provides possibility to write into data_pointer
- Moved dnet_raw_id logical operations to public_header
- Added raw transform interface. Use it in session class to hash dnet_raw_id.
- Fixed segfault is empty data on cas is OK.
- Changed behaviour of find_indexes. If no result found don't throw an exception, but provide empty list

* Thu Apr 11 2013 Evgeniy Polyakov <zbr@ioremap.net> - 2.23.4.2
- Revert module-backend

* Wed Apr 10 2013 Evgeniy Polyakov <zbr@ioremap.net> - 2.23.4.1
- Fixed write_cas.
- Fixed reporting about the error if data is already actual

* Wed Apr 10 2013 Evgeniy Polyakov <zbr@ioremap.net> - 2.23.4.0
- Added write IO flag, which forces backends not to send file info on write completion
- Added DNET_FLAGS_CHECKSUM cflag - when set, lookup command will send object checksum
- Use functor name in indexes_unpack() to debug exceptions
- session_indexes.hpp cleanup - hide private msgpack kitchen
- Added cache parallelism
- Made cache exception-free
- Changed behaviour of write_cas request.
- Use stack-allocated local cmd struct holder when calling transaction's complete() handler without creating transaction
- Fixed potential NULL-pointer dereference in dnet_lookup_object()

* Tue Apr 09 2013 Evgeniy Polyakov <zbr@ioremap.net> - 2.23.3.0
- Fixed memory leak at async_result aggregator connection
- postpone upstream creation after we know application exists
- write-cas should restart when receiving -EBADFD not -EINVAL
- Added a bit more documentation
- Use real error reply in async_result_handler::check(). Headers/lines cleanup.
- Write text command name, not its number
- Moved namespace/definitions/declarations from cpp file to separate index header.
- Get rid of unused typedefs
- use appropriate printf code for uint64_t variable (fixes warnings on 32bit systems)
- removed unused zmq.hpp include
- Fixed dnet_parse_addr() - no need to free addr
- Fixed building with gcc-4.4

* Fri Apr 05 2013 Evgeniy Polyakov <zbr@ioremap.net> - 2.23.2.0
- Do not spam error log-level with unsuccessful partial reads
- Put cocaine plugin into libcocaine-plugin-elliptics package
- More cmake cleanups
- Added msgpack-devel
- Corrected used include paths
- Use instantiated class in constructor
- Added zeromq3-devel into spec

* Thu Apr 04 2013 Evgeniy Polyakov <zbr@ioremap.net> - 2.23.1.0
- Added cocaine-extension package
- Some bulletproof default parameters for recovery tool
- Changed API (Introduced async_result, iterators and more flexible callbacks)
- Added verbosity to exec of ioclient
- dnet_stat must use correct group ID when ids are specified in command line
- Fixed dnet_parse_addr() back - it modifies provided address string for purpose
- Get rid of cocaine-worker-generic
- Implemented random read detection. Drop cache via posix_fadvice() and set appropriate dnet_io_req flag if random access is detected.
- Allow to set various flags for dnet_io_req structure, which may affect its cleanup behaviour
- Added ability to hold data in secondary indexes
- Recover old signal mask in main thread, block all signals in spawned threads
- Fixed cache write-cas
- Added defragmentation status. Depend on eblob 0.18.3+
- Do not include statically build cache into rpm
- Use correct sources in ELLIPTICS_CLIENT_SRCS/ELLIPTICS_CLIENT_SRCS
- New waiter implementation. Moved to public
- '-' route table ID delimiter must be placed after reverse-first (last) ':' family/port/addr delimiter
- Get rid of heavy unused part of dnet_file_info structure

* Wed Apr 03 2013 Evgeniy Polyakov <zbr@ioremap.net> - 2.23.0.0-rc1
- dnet_stat must use correct group ID when ids are specified in command line
- Fixed dnet_parse_addr() back - it modifies provided address string for purpose
- Get rid of cocaine-worker-generic
- Implemented random read detection. Drop cache via posix_fadvice() and set appropriate dnet_io_req flag if random access is detected.
- Allow to set various flags for dnet_io_req structure, which may affect its cleanup behaviour
- Added ability to hold data in secondary indexes
- Recover old signal mask in main thread, block all signals in spawned threads
- Fixed cache write-cas
- Added defragmentation status. Depend on eblob 0.18.3+
- Do not include statically build cache into rpm
- Use correct sources in ELLIPTICS_CLIENT_SRCS/ELLIPTICS_CLIENT_SRCS
- New waiter implementation. Moved to public
- '-' route table ID delimiter must be placed after reverse-first (last) ':' family/port/addr delimiter
- Get rid of heavy unused part of dnet_file_info structure

* Sat Mar 23 2013 Evgeniy Polyakov <zbr@ioremap.net> - 2.22.6.3
- Fixed typo

* Sat Mar 23 2013 Evgeniy Polyakov <zbr@ioremap.net> - 2.22.6.2
- Fixed cache write CAS for nonexisting records

* Sat Mar 23 2013 Evgeniy Polyakov <zbr@ioremap.net> - 2.22.6.1
- Fixed write CAS for nonexisting records

* Fri Mar 22 2013 Evgeniy Polyakov <zbr@ioremap.net> - 2.22.6.0
- Added DNET_IO_FLAGS_CHECKSUM flag - return data checksum from server in io->parent. Refactor checksumming code.
- Implemented per-session namespaces.
- Added cmake/Elliptics into devel rpm package
- ENOENT/ENXIO cleanup, run read recovery only if ENOENT or EBADFD is returned and only in groups which failed
- ENOENT/ENXIO cleanup - use ENXIO when there is no address in route table.
- Fix RPATH handling
- Move headers to corresponding place. Now backends.h can be included as standalone header.
- Update .gitignore
- Get rid of leveldb append lock - key should be locked by elliptics here, otherwise we do not care if one write will overwrite another one

* Thu Mar 21 2013 Evgeniy Polyakov <zbr@ioremap.net> - 2.22.5.1
- Fixed read_latest in case of no metadata

* Wed Mar 20 2013 Evgeniy Polyakov <zbr@ioremap.net> - 2.22.5.0
- Added start_iterator to python binding
- Added server-side iterator flags/type defines
- Introduce server-side iteration control structure
- Do not return error from dnet_db_list_iter() - this error will be propagated to all iterating threads and stop them
- Added start_iterator API
- Fixed bulk_read for empty request

* Tue Mar 19 2013 Evgeniy Polyakov <zbr@ioremap.net> - 2.22.4.0
- Depend on 0.10.0-rc5 cocaine

* Fri Mar 15 2013 Evgeniy Polyakov <zbr@ioremap.net> - 2.22.3.1
- Guard leveldb's append/offset writes, since they are actually read-modify-write cycles

* Fri Mar 15 2013 Evgeniy Polyakov <zbr@ioremap.net> - 2.22.3.0
- Added leveldb offset and append write support
- Return error for CAS write if ->checksum() is not supported
- Added leveldb checksum function
- Connection refused error message cleanup

* Wed Mar 13 2013 Evgeniy Polyakov <zbr@ioremap.net> - 2.22.2.0
- Return status of defragmentation request
- Return node's address, not client's one.
- Added leveldb->lookup()
- finder::parse_lookup() should not drop dnet_file_info if no filename provided
- Changed exec async API
- Moved groups to dnet_session
- Moved cflags/ioflags to dnet_session
- Added wait timeout to session

* Tue Mar 12 2013 Evgeniy Polyakov <zbr@ioremap.net> - 2.22.1.2
- Skip route table entries without addr list

* Tue Mar 12 2013 Evgeniy Polyakov <zbr@ioremap.net> - 2.22.1.1
- Simplify dnet_cmd_route_list() - allocate and send under state_lock route replies
- If log levels match, log it
- Do not use modern for (type &var : container) loop, use old-school iterators, since the former is not supported in gcc 4.4
- Use std::exeption_ptr() check instead of NULL cast, which is not supported in gcc 4.4

* Mon Mar 11 2013 Evgeniy Polyakov <zbr@ioremap.net> - 2.22.1.0
- Always request stats with DNET_ATTR_CNTR_GLOBAL flag set to grab global node's counters
- dnet_log_raw() should use <= for log-level comparison
- Added secondary indexes
- Added msgpack dependency
- Moved dnet_ioclient to new exec API
- Added new client exec API
- Fixed connection to 2.22 servers
- Let's all exec commands block if they do not have sph
- Updated cocaine config
- Fixed segfault at connection to elder servers

* Mon Mar 04 2013 Evgeniy Polyakov <zbr@ioremap.net> - 2.22.0.0
- Added high-level write_cas method
- Fixed memory leak
- Started exception refactoring
- Added convience methods for data_pointer
- Fixed bulk_read
- Added support for several io threads for client
- Added logical route groups to support multiple addresses in config.
- Do not try to initialize srw if no config specified. Otherwise fail whole node initialization if srw init failed.
- Send discovery at startup
- Use bp=boost::python namespace

* Mon Feb 25 2013 Evgeniy Polyakov <zbr@ioremap.net> - 2.21.4.3
- Use poll() in autodiscovery. Socket must be bound to recv data.
- Python test files update
- Added leveldb metadata write() error description

* Sat Feb 23 2013 Evgeniy Polyakov <zbr@ioremap.net> - 2.21.4.2
- Depend on 0.10.0-rc3+ cocaine

* Sat Feb 23 2013 Evgeniy Polyakov <zbr@ioremap.net> - 2.21.4.1
- Depend on 0.10.0-rc2+ cocaine
- elliptics-dev should depend on eblob - there is no eblob-dev package
- IO flags comment update
- Remove ack flag if write to cache-only is successful
- Added file_info reply to cache-only write requests

* Mon Feb 18 2013 Evgeniy Polyakov <zbr@ioremap.net> - 2.21.4.0
- Temporarily depend elliptics-dev on eblob-dev
- Fixed dnet_find
- Fixed remove method
- Fixed bulk_read

* Fri Feb 15 2013 Evgeniy Polyakov <zbr@ioremap.net> - 2.21.3.3
- Depend on 0.10.0-rc1 cocaine and 0.18.2 eblob
- Get rid of eblob metadata from leveldb

* Mon Feb 11 2013 Evgeniy Polyakov <zbr@ioremap.net> - 2.21.3.2
- Fixed read_latest method
- Added wireshark dissector
- Fixed cmake package config directory name
- Fixed packages depends
- Install cmake package config with elliptics-dev package
- Create cmake package config

* Wed Feb 06 2013 Evgeniy Polyakov <zbr@ioremap.net> - 2.21.3.1
- Fixed statistics behaviour in cpp module
- array_result_holder should return vector of templated types, not ints
- prepare_latest_callback() should break after it found entry in sorted array with dnet_id->group_id and swapped it with the first one

* Sat Feb 02 2013 Evgeniy Polyakov <zbr@ioremap.net> - 2.21.3.0
- Sync error codes used in other backends.
- elliptics-dev/dbg must depend on elliptics with the same version
- Get rid of smack backend in favour of leveldb
- Updated leveldb backend config

* Wed Jan 30 2013 Evgeniy Polyakov <zbr@ioremap.net> - 2.21.2.2
- Added signal blockers per threads
- Do not collect reply messages in srw, send reply to client as soon as it was received by server.
- Depend on 0.18.1+ eblob

* Sat Jan 26 2013 Evgeniy Polyakov <zbr@ioremap.net> - 2.21.2.1
- New eblob dependency
- Do not build older elliptics versions

* Sat Jan 26 2013 Evgeniy Polyakov <zbr@ioremap.net> - 2.20.2.1
- New eblob dependency

* Wed Jan 23 2013 Evgeniy Polyakov <zbr@ioremap.net> - 2.21.2.0
- Speed up read commands - use 1 data packet instead of data + ack
- Fixed multigroup callback
- Fixed groups iterating in cpp binding
- Added overload for node::add_remote
- Put reply/enqueue outside of the lock and use shared_ptr instead of iterator->shared_ptr
- Fixed 0-byte position in dnet_dump_id_len_raw()

* Fri Jan 18 2013 Evgeniy Polyakov <zbr@ioremap.net> - 2.21.1.0
- Send reply back to blocked client not from upstream destructor, but when final reply message is received.
- Optimize string split and digit-to-string conversion
- Fixed segfault at Logger delete
- Bugfixes, removed random freeze on remove request
- ioclient must setup ID if it wants blocked request
- Removed unneeded debug

* Tue Jan 15 2013 Ruslan Nigmatullin <euroelessar@yandex.ru> - 2.21.0.0
- Added asynchronous client API to C++ binding
- Introduced high-level result types in C++ binding
- Removed synchronous client API from C core
- Moved to C++ binding to C++11
- Use std classes instead of boost one where possible

* Sat Jan 05 2013 Evgeniy Polyakov <zbr@ioremap.net> - 2.20.2.0
- Removed app_watcher class
- Do not use app_watcher blocking helper - enqueue directly.
- Fixed failure path in pool growing route. Do not grow non-blocking IO pool at all
- proper srw command split in  dnet_ioclient
- Better id logs in srw
- Use correct ID in dnet_send_cmd_single()
- Do not mess with rpath
- Fixed bug in leveldb backend.

* Fri Dec 28 2012 Evgeniy Polyakov <zbr@ioremap.net> - 2.20.1.9
- Added snappy dep

* Fri Dec 28 2012 Evgeniy Polyakov <zbr@ioremap.net> - 2.20.1.8
- Elliptics must install 0.17.8+ eblob in this version

* Thu Dec 27 2012 Evgeniy Polyakov <zbr@ioremap.net> - 2.20.1.7
- Do not auto-recover keys when timeout happens

* Thu Dec 27 2012 Evgeniy Polyakov <zbr@ioremap.net> - 2.20.1.6
- Depend on 0.17.8+ eblob

* Tue Dec 25 2012 Evgeniy Polyakov <zbr@ioremap.net> - 2.20.1.5
- Fixed lookup_addr in python
- Added _XOPEN_SOURCE define to cleanup build on lucid

* Thu Dec 20 2012 Evgeniy Polyakov <zbr@ioremap.net> - 2.20.1.4
- Use atomic_t for sph::src_key

* Thu Dec 20 2012 Evgeniy Polyakov <zbr@ioremap.net> - 2.20.1.3
- Use client's provided ID when possible in dnet_send_cmd_single()

* Thu Dec 20 2012 Evgeniy Polyakov <zbr@ioremap.net> - 2.20.1.2
- Do not try to send data directly from dnet_io_req_queue() (calling thread context), queue request instead
- Remove unused package_dir
- Return error from dnet_send_request() and propagate it back to dnet_send*() calllers.

* Tue Dec 18 2012 Evgeniy Polyakov <zbr@ioremap.net> - 2.20.1.1
- Greatly reduce ACK latencies
- Fixed smack's sync-to-disk interval commit
- Added leveldb into default config

* Thu Dec 13 2012 Evgeniy Polyakov <zbr@ioremap.net> - 2.20.1.0
- Added index_block_bloom_length and index_block_size eblob config parameters
- Added blob_size_limit eblob parameter
- Depend on 0.17.7 eblob and higher
- Detect correct elliptics version in setup.py
- Added more informative IO errors to python binding
- Python binding update to new API
- Added exception transformation for python
- Fixed exception code for Item not found

* Tue Dec 11 2012 Evgeniy Polyakov <zbr@ioremap.net> - 2.20.0.1
- Async 'blocking' exec command.
- Export dnet_send_ack()
- More debug logs when sending reply
- Recover README

* Fri Dec 07 2012 Evgeniy Polyakov <zbr@ioremap.net> - 2.20.0.0
- Moved cflags, ioflags and typo into session from API
- Added compare-and-swap write
- Moved elliptics::session to separate file
- Callbacks redesign in cpp binding
- Use boost::thread instead of plain pthreads
- Added proper exceptions
- Logger and node redesign in C++ binding
- Fixed leveld initialization
- leveldb backend: DNET_CMD_DEL_RANGE
- leveldb backend: range read support

* Mon Nov 26 2012 Evgeniy Polyakov <zbr@ioremap.net> - 2.19.2.8
- dnet_remove_object_raw() must return positive number of transactions sent

* Thu Nov 22 2012 Evgeniy Polyakov <zbr@ioremap.net> - 2.19.2.7
- Fixed dnet_mix_states() when ID is null

* Wed Nov 21 2012 Evgeniy Polyakov <zbr@ioremap.net> - 2.19.2.6
- Tune nonblocking pool growing policy
- All dnet_remove*() functions should return error, if ack returned negative status.
- poll() uses msecs as timeout

* Mon Nov 12 2012 Evgeniy Polyakov <zbr@ioremap.net> - 2.19.2.5
- Added atomic number of available IO threads, only grow up pool if we have blocked sph and there are no threads available.

* Mon Nov 12 2012 Evgeniy Polyakov <zbr@ioremap.net> - 2.19.2.4
- Added atomic number of available IO threads, only grow up pool if we have blocked sph and there are no threads available.

* Wed Nov 07 2012 Evgeniy Polyakov <zbr@ioremap.net> - 2.19.2.4
- Added temoporary debug

* Tue Nov 06 2012 Evgeniy Polyakov <zbr@ioremap.net> - 2.19.2.3
- Only enlarge non-blocking pool when there is blocking sph in the pool.

* Fri Nov 02 2012 Evgeniy Polyakov <zbr@ioremap.net> - 2.19.2.2
- Fixed python installation in Lucid
- Remove signal setup in library. Do not block signals on ioserv exit
- Only write error message when real error occurs in leveldb_backend_read()

* Fri Oct 26 2012 Evgeniy Polyakov <zbr@ioremap.net> - 2.19.2.1
- Fixed precise build

* Fri Oct 26 2012 Evgeniy Polyakov <zbr@ioremap.net> - 2.19.2.0
- When creating new state we should not send auth/join commands to itself
- Return back periodic route table check
- Added LevelDB backend

* Thu Oct 25 2012 Evgeniy Polyakov <zbr@ioremap.net> - 2.19.1.0
- Depend elliptics-dev on elliptics with (>= ${Source-Version}) version
- Do not check for n->st when setting up new server node
-     When it is called from dnet_server_node_create()->dnet_state_create()
-     there is no n->st, and that's exactly the path where server

* Fri Oct 19 2012 Evgeniy Polyakov <zbr@ioremap.net> - 2.19.0.1
- Use autogenerated major/minor elliptics versions. Whole version is being read from debian/changelog file
- Fix CMake file with missing boost libraries
- Bump ABI version (missed from 2.18->2.19 upgrade)
- Drop site-packages from elliptics-client
- Depend on >= 0.9.4 cocaine

* Wed Oct 10 2012 Evgeniy Polyakov <zbr@ioremap.net> - 2.19.0.0
- Added sessions - this allows to configure and set per-request parameters (like groups)

* Wed Oct 10 2012 Evgeniy Polyakov <zbr@ioremap.net> - 2.18.3.2
- Fixed reply size calculation
- Unify srw log rules
- Fixed pool growing policy
- Updated debian package rules

* Mon Oct 08 2012 Evgeniy Polyakov <zbr@ioremap.net> - 2.18.3.1
- When running recovery-on-read do not write io attribute header

* Mon Oct 08 2012 Evgeniy Polyakov <zbr@ioremap.net> - 2.18.3.0
- Grow IO pools on demand
- Added automatic recovery on read command:
-      if object didn't exist in previously read group,
-      it will be written when read from the next group succeed
- Documentation update
- Added multicast autodiscovery
- If state is already exist, do not fail with error
- Fixed the ugliest debian python installation
- Added new python bindings
- Do not try to run command if srw was not initialized
- Populate cache on READ command when DNET_IO_FLAGS_CACHE ioflag is set

* Thu Sep 20 2012 Evgeniy Polyakov <zbr@ioremap.net> - 2.18.2.1
- Added c++/python bindings for cache write operations (including timeout)
- Added remove-from-disk cache operation: when such flag is set (at write time)"
-     if object is removed from cache, it is also removed from disk
- Increase example number of non-blocking io threads
- Added 'overwrite commits write' comment

* Mon Sep 17 2012 Evgeniy Polyakov <zbr@ioremap.net> - 2.18.1.2
- dnet_backend_log_raw() should use dnet_backend_check_log_level() to check log level
- Added startup stack size check
- Cocaine job has to be created only when it can be queued

* Fri Sep 14 2012 Evgeniy Polyakov <zbr@ioremap.net> - 2.18.1.1
- Update version num

* Thu Sep 13 2012 Evgeniy Polyakov <zbr@ioremap.net> - 2.18.0.1
- New interface for execution, reply and chaining
- Do not strip rpath
- Fixed server node cleanup bug when it destroyed locks first while IO threads could still use them
- dnet_send_cmd_raw() must always wait for ack
- Fixed thread creation bug in app_watcher when application does not exist
- Added -g flag to elliptics build
- Use weak symbols instead of stubs in client lib, since server also links to it and in Fedora it ends up using stubs from client lib
- Search for 0mq only of cocaine is enabled
- Update debian packaging
- Fixed build-depends

* Fri Aug 31 2012 Evgeniy Polyakov <zbr@ioremap.net> - 2.17.0.4
- elliptics-client must replace old-school elliptics-2.10

* Thu Aug 30 2012 Evgeniy Polyakov <zbr@ioremap.net> - 2.17.0.3
- Added python-support to dep list
- Use correct package name in shlibs

* Wed Aug 22 2012 Evgeniy Polyakov <zbr@ioremap.net> - 2.17.0.2
- Switch to cmake from autoconf

* Mon Aug 20 2012 Evgeniy Polyakov <zbr@ioremap.net> - 2.17.0.1
- Depend on eblob 0.17.1 and higher
- Use log level instead of log mask
- Depend on smack 0.5.0 and higher
- Added cdbs dep
- Added in-memory (optionally disk-backed) LRU cache
- Get rid of boost-filesystem
- Split code (and debian package) to client/server libs
- New unlink interfaces
- Added ioflags to ioclient
- If lookup returned error, proceed read-latest with default order
- Let DNET_CMD_DEL use dnet_io_attr structure too

* Wed Aug 08 2012 Evgeniy Polyakov <zbr@ioremap.net> - 2.16.0.1
- Added possibility to start defragmentation on demand
- Added reserved 'hostname' word for local address
- Added cleanup call into node destruction path, which fixes double free error in config error path
- Implemented blocking exec commands
- Refactor pools of workers
- Set cocaine log level based on elliptics log mask
- Completely created client library
- Fixed json example path

* Tue Jul 24 2012 Evgeniy Polyakov <zbr@ioremap.net> - 2.15.0.1
- Send correct answer in smack_write
- New bulk_read()
- New event string for application invocation
- Corrected changelog
- Depend on smack 0.4.0 and higher

* Mon Jul 02 2012 Evgeniy Polyakov <zbr@ioremap.net> - 2.14.1.4
- Log all client job errorrs into app/.log file in elliptics
- Set nocsum flags in io-attr when it is set in global node's config

* Wed Jun 27 2012 Evgeniy Polyakov <zbr@ioremap.net> - 2.14.1.3-1
- Depend on smack 0.3.0 and higher

* Tue Jun 26 2012 Evgeniy Polyakov <zbr@ioremap.net> - 2.14.1.2-1
- Use smack_total_elements() to get number of records

* Mon Jun 25 2012 Evgeniy Polyakov <zbr@ioremap.net> - 2.14.1.1-1
- Disable signals in library and enable in server and ioclient
- Added cocaine library documentation
- Added smack configuration
- Sync with upstream smack repo

* Fri Jun 22 2012 Evgeniy Polyakov <zbr@ioremap.net> - 2.14.0.7-1
- Fixed typo in smack config parser

* Fri Jun 22 2012 Evgeniy Polyakov <zbr@ioremap.net> - 2.14.0.6-1
- Sink srw log into app + ".log" object in elliptics

* Fri Jun 22 2012 Evgeniy Polyakov <zbr@ioremap.net> - 2.14.0.5-1
- Added SMACK backend depends

* Fri Jun 22 2012 Evgeniy Polyakov <zbr@ioremap.net> - 2.14.0.4-1
- Drop cocaine plugin dependencies

* Fri Jun 22 2012 Evgeniy Polyakov <zbr@ioremap.net> - 2.14.0.3-1
- Added new cocaine debian package deps
- Drop cocaine deps in RHEL/Fedora build

* Thu Jun 21 2012 Evgeniy Polyakov <zbr@ioremap.net> - 2.14.0.2-1
- Build srw fix (use weak symbol for dnet_log_raw())
- Added new eblob bit to config documentation, drop unused parameters
- Fixed write response generation

* Fri Jun 15 2012 Evgeniy Polyakov <zbr@ioremap.net> - 2.14.0.1-1
- Use cocaine workers for server-side
- Drop dnet_attr structure
- Optimize read (do not send ack if there is data)
- Use ioremap::elliptics namespace
- Added ::push() - nonblocking exec

* Sun Apr 28 2012 Evgeniy Polyakov <zbr@ioremap.net> - 2.13.0.9-1
- Do not allow zero-sized reads
- Do not double-close python init file

* Sat Apr 27 2012 Evgeniy Polyakov <zbr@ioremap.net> - 2.13.0.8-1
- Added new lookup() methods to c++/python bindings. Patch by Anton Kortunov <toshik@yandex-team.ru>
- If we fail to open log file, dup2() stdout/stderr to /dev/null in spawned worker process

* Fri Apr 27 2012 Evgeniy Polyakov <zbr@ioremap.net> - 2.13.0.7-1
- More mess with 012 file descriptors - dup them to /dev/null when going background, reopen to log file in srw worker
- Use correct F_SETFD/FD_CLOEXEC
- Use old-school fcntl() instead of accept4() and epoll_create1()
- Allow script execution without cmd-line

* Fri Apr 27 2012 Evgeniy Polyakov <zbr@ioremap.net> - 2.13.0.6-1
- Added srw config options
- Added O_CLOEXEC flags
- Added new configs (for nginx and fastcgi frontend) and python example
- Return sub data from smack_write() call - this is needed for fastcgi frontend
- Let dnet_ioclient write file by ID
- Added smack backend wrapper

* Fri Apr 6 2012 Evgeniy Polyakov <zbr@ioremap.net> - 2.13.0.5-1
- Build dependencies update
- Do not write metadata when appropirate bit is set in node->flags
- Update documentation about blob flags

* Fri Mar 23 2012 Evgeniy Polyakov <zbr@ioremap.net> - 2.13.0.4-1
- Updated state mixing algorithm
- Added defrag_timeout, defrag_percentage and blob_size options to file backend

* Mon Mar 19 2012 Evgeniy Polyakov <zbr@ioremap.net> - 2.13.0.3-1
- Allow ioclient to read/write data in different columns
- Hardlink script should overwrite data
- Fixed file read/write with different column
- Use correct pipe path, which includes pid
- Use correct structure size for dentries and extended logging
- Do not set name for main process

* Sun Mar 13 2012 Evgeniy Polyakov <zbr@ioremap.net> - 2.13.0.2-1
- Use exactly specified in config socket family
- Obsolete srw by ellipitcs
- Revert "Use X bits from operation key to find a lock instead of random hashing"
- Added proper sigchild handling
- spec update - added libsrw.so* files
- Dropped srw dependency

* Sun Mar 11 2012 Evgeniy Polyakov <zbr@ioremap.net> - 2.13.0.1-1
- Added srw

* Wed Feb 29 2012 Evgeniy Polyakov <zbr@ioremap.net> - 2.12.0.1-1
- Depend on 0.15 eblob: added new defragmentation parameters into config
- Propagate prepare_write() and friends return values back to callers - changed API

* Sun Feb 19 2012 Evgeniy Polyakov <zbr@ioremap.net> - 2.11.1.7-1
- Get rid of virtually unused and unneded eblob generation tools. It can be replaced by trivial python scripts
- Updated python scripts to use new eblob class
- exec is reserved name in python, use exec_script for execution method name

* Thu Feb 16 2012 Evgeniy Polyakov <zbr@ioremap.net> - 2.11.1.6-1
- Added possibility to read metadata from file and dump to log
- Added remove_keys_from_storage_found_removed_in_eblob.py
- Added local merge iterator written in python. Is not optimal, but quite fast.

* Tue Feb 14 2012 Evgeniy Polyakov <zbr@ioremap.net> - 2.11.1.5-1
- Execute CHECK commands with NOLOCK flag

* Sat Feb 11 2012 Evgeniy Polyakov <zbr@ioremap.net> - 2.11.1.4-1
- Use correct eblob path for statvfs() request

* Mon Feb 8 2012 Evgeniy Polyakov <zbr@ioremap.net> - 2.11.1.3-1
- Set id.type to 0 where appropriate
- Request statistics with DNET_ATTR_NOLOCK flag set
- Fixed pohmelfs_rename.py

* Mon Feb 6 2012 Evgeniy Polyakov <zbr@ioremap.net> - 2.11.1.2-1
- Process checksum flags according to aflags and ioflags

* Wed Feb 1 2012 Evgeniy Polyakov <zbr@ioremap.net> - 2.11.1.1-1
- Added start/num parameters to iterate over selected number of blobs.
- Depend on 0.14.1 blob and higher where it is implemented.

* Thu Jan 26 2012 Evgeniy Polyakov <zbr@ioremap.net> - 2.11.0.15-1
- Added readdir script
- Dropped content length manipulation from srw/pohmelfs_inode_info_insert.py
- Use dnet_process_meta instead of dnet_process_cmd_raw to prevent deadlocks

* Tue Jan 24 2012 Evgeniy Polyakov <zbr@ioremap.net> - 2.11.0.14-1
- Reserve some space for directory content
- Added pohmelfs_read_latest_groups.py script
- Implemented prepare-latest helper, which returns timestamp sorted groups which contain requested id
- If we have more data to send, set only DNET_FLAGS_MORE flag, not erase others
- Rename cpp bindings
- Fixed range requests without limits

* Tue Jan 17 2012 Evgeniy Polyakov <zbr@ioremap.net> - 2.11.0.13-1
- Sort keys on server side in range requests
- Disable eblob_gen for now
- Address new binutils issues (gcc 4.6 compilation fixes)

* Wed Dec 21 2011 Evgeniy Polyakov <zbr@ioremap.net> - 2.11.0.12-1
- Trying to address new binutils issues
- Fill with zeroes all io threads structures
- Set io.num to content size+offset in write_data_wait() - it allows to use prepare/commit flags

* Tue Dec 20 2011 Evgeniy Polyakov <zbr@ioremap.net> - 2.11.0.11-1
- Implemented check for start/stop update timestamp
- Added cache tests in test.cpp

* Thu Dec 15 2011 Evgeniy Polyakov <zbr@ioremap.net> - 2.11.0.10-1
- Added configurable two-queue cache for read data by Anton Kortunov <toshic.toshic@gmail.com>

* Mon Dec 12 2011 Evgeniy Polyakov <zbr@ioremap.net> - 2.11.0.9-1
- Reopen log file on sighup

* Fri Dec 9 2011 Evgeniy Polyakov <zbr@ioremap.net> - 2.11.0.8-1
- Set DNET_FLAGS_NOLOCK for route/reverse lookup request/reply commands
- Added memory_test_pohmelfs() autotest
- Added gc calls into pohmelfs methods
- Fixed exception string generation for null ids
- Added small memory/leak test

* Fri Dec 2 2011 Evgeniy Polyakov <zbr@ioremap.net> - 2.11.0.7-1
- Use eblob_read_nocsum() if DNET_IO_FLAGS_NOCSUM is set

* Thu Dec 1 2011 Evgeniy Polyakov <zbr@ioremap.net> - 2.11.0.6-1
- Cleanup unused variables
- Fixed reply cmd->flags initialization
- Use boost::filesystem v2
- Fixes in bulk_read and bulk_write

* Mon Nov 28 2011 Evgeniy Polyakov <zbr@ioremap.net> - 2.11.0.5-1
- Implemented pool of non-blocking threads for recursive commands.
- Dropped metadata csum support in favour of eblob embedded checksums.
- Added bulk_write operation.
- Added sstable parser into python module

* Thu Nov 23 2011 Evgeniy Polyakov <zbr@ioremap.net> - 2.11.0.4-1
- Added nolocking IO thread

* Thu Nov 23 2011 Evgeniy Polyakov <zbr@ioremap.net> - 2.11.0.3-1
- Added oplock_num config parameter
- Added non-blocking thread checks

* Wed Nov 23 2011 Evgeniy Polyakov <zbr@ioremap.net> - 2.11.0.2-1
- Aflags/lock cleanups

* Wed Nov 23 2011 Evgeniy Polyakov <zbr@ioremap.net> - 2.11.0.1-1
- Added operations locks. Now all commands are processed with single-machine-atomicity
- Added server-side scripts

* Wed Nov 23 2011 Evgeniy Polyakov <zbr@ioremap.net> - 2.10.4.13-1
- Only perform blob write if io->size is not zero

* Tue Nov 22 2011 Evgeniy Polyakov <zbr@ioremap.net> - 2.10.4.12-1
- Initialize srw after node

* Tue Nov 22 2011 Evgeniy Polyakov <zbr@ioremap.net> - 2.10.4.11-1
- Do not chroot into history environment, since it is most likely incomplete

* Tue Nov 22 2011 Evgeniy Polyakov <zbr@ioremap.net> - 2.10.4.10-1
- Do not csum read when DNET_IO_FLAGS_NOCSUM ioflag is set
- When doing partial read, checksum whole file

* Sat Nov 19 2011 Evgeniy Polyakov <zbr@ioremap.net> - 2.10.4.9-1
- cpp tests update
- Return -ENOTSUP if srw is not initialized
- Do not reset join state to RECONNECT after it has been created
- Added stall_count as a configurable parameter
- Added BULK_READ command

* Tue Nov 15 2011 Evgeniy Polyakov <zbr@ioremap.net> - 2.10.4.8-1
- Fixed range counters
- Added ::remove() methods into python binding
- Remove all types if -1 as id->type is specified
- RHEL build must depend on eblob-devel >= 0.12.18 libsrw-devel >= 0.2.2

* Mon Nov 14 2011 Evgeniy Polyakov <zbr@ioremap.net> - 2.10.4.7-1
- Moved some objects from interface.h to packet.h
- Added range counters
- DNET_IO_FLAGS_PLAIN_WRITE must differ from DNET_IO_FLAGS_NOCSUM
- Use IP_TOS instead of SO_PRIORITY to set tos bits
- srw is called libsrw in rhel builds
- Depend on 0.12.18 eblob and 0.2.2 srw

* Thu Nov 3 2011 Evgeniy Polyakov <zbr@ioremap.net> - 2.10.4.6-1
- Depend on 0.2.1 srw and higher

* Thu Nov 3 2011 Evgeniy Polyakov <zbr@ioremap.net> - 2.10.4.5-1
- Added binary data support in srw

* Tue Nov 1 2011 Evgeniy Polyakov <zbr@ioremap.net> - 2.10.4.4-1
- Do not fail node initialization if srw is not initialized

* Mon Oct 31 2011 Evgeniy Polyakov <zbr@ioremap.net> - 2.10.4.3-1
- blob_send modified to send all columns if id.type == -1
- Do not depend elliptics build on libssl
- eblob/srw autoconf updates
- Do not return 1 from blob_write when data was compressed, return 0, since
	there was no error

* Tue Oct 25 2011 Evgeniy Polyakov <zbr@ioremap.net> - 2.10.4.2-1
- Added srw dependency
- Do not call dnet_convert_io_attr for DNET_CMD_DEL command

* Wed Oct 19 2011 Evgeniy Polyakov <zbr@ioremap.net> - 2.10.4.1-1
- Decreased WRITE latency
- Use CORK for write blocks

* Wed Oct 19 2011 Evgeniy Polyakov <zbr@ioremap.net> - 2.10.4.0-1
- Added ioprio call inside check
- More example ioserv.conf comments
- Added client/server network priorities (man 7 socket -> IP_PRIORITY)

* Sat Oct 15 2011 Evgeniy Polyakov <zbr@ioremap.net> - 2.10.3.9-1
- Fixed memory allocation in range-delete

* Tue Oct 11 2011 Evgeniy Polyakov <zbr@ioremap.net> - 2.10.3.7-1
- Only set BLOB_DISK_CTL_NOCSUM if DNET_IO_FLAGS_NOCSUM is set
- Added dnet_get_routes function
- Added server-side scripting support
- Example ioserv.conf update
- Spec update

* Thu Dec 9 2010 Evgeniy Polyakov <zbr@ioremap.net> - 2.9.5.2-1
- Implemented multiple read in elliptics core and FCGI frontend.
- Implemented very user-friendly C++/Python interface.
- Extended FCGI xml output for POST request: added data crc, size,
    per-group addresses and path to the destination object on file backend.

* Fri Dec 3 2010 Evgeniy Polyakov <zbr@ioremap.net> - 2.9.5.1-1
- Documentation update.

* Fri Dec 3 2010 Evgeniy Polyakov <zbr@ioremap.net> - 2.9.4.8-1
- Fixed fcgi reading with new groups URI.

* Fri Dec 3 2010 Evgeniy Polyakov <zbr@ioremap.net> - 2.9.4.7-1
- Implemented automatic groups selection by free space.
- Bug fixes.

* Thu Dec 2 2010 Evgeniy Polyakov <zbr@ioremap.net> - 2.9.4.6-1
- Fixed eblob_send().
- Use 50 check threads.

* Thu Dec 2 2010 Evgeniy Polyakov <zbr@ioremap.net> - 2.9.4.5-1
- Multi-threaded fsck.
- Bug fixes (including 2.9.4.4 version).

* Thu Nov 30 2010 Evgeniy Polyakov <zbr@ioremap.net> - 2.9.4.3-1
- Implemented bdb fsck (both merge and copy check).

* Thu Nov 25 2010 Evgeniy Polyakov <zbr@ioremap.net> - 2.9.4.2-1
- Switched to random ids (1024 ids are generated at first start)

* Fri Nov 19 2010 Evgeniy Polyakov <zbr@ioremap.net> - 2.9.4.1-1
- Switched to new addressing model

* Tue Nov 9 2010 Evgeniy Polyakov <zbr@ioremap.net> - 2.9.3.14-1
- Remove direct object if it can not be uploaded to the storage.

* Tue Nov 9 2010 Evgeniy Polyakov <zbr@ioremap.net> - 2.9.3.13-1
- Remove empty/broken history objects during merge.

* Tue Nov 9 2010 Evgeniy Polyakov <zbr@ioremap.net> - 2.9.3.12-1
- Added more debug about processed objects in fsck tools.
- Delete directly read object if its history can not be mapped.
- Return error from dnet_merge_direct() when merge falls back to direct
	merge during common merge.

* Sat Nov 4 2010 Evgeniy Polyakov <zbr@ioremap.net> - 2.9.3.11-1
- Attempt to do direct merge when we can not parse non-direct history stored in main storage.

* Sat Nov 4 2010 Evgeniy Polyakov <zbr@ioremap.net> - 2.9.3.10-1
- Fixed bit directory generation in file_backend_get_dir_bits()

* Thu Oct 21 2010 Evgeniy Polyakov <zbr@ioremap.net> - 2.9.3.9-1
- Fixed state leak in lookup processing.

* Thu Oct 21 2010 Evgeniy Polyakov <zbr@ioremap.net> - 2.9.3.8-1
- Always use local address for succeeded local lookup.

* Thu Oct 21 2010 Evgeniy Polyakov <zbr@ioremap.net> - 2.9.3.7-1
- Kill state when check thread got error. (7)
- Extended fire time debug. (6)

* Thu Oct 21 2010 Evgeniy Polyakov <zbr@ioremap.net> - 2.9.3.5-1
- Update transaction fire time to include check timeout.

* Wed Oct 20 2010 Evgeniy Polyakov <zbr@ioremap.net> - 2.9.3.4-1
- Extend dnet_send_read_data() to get offset from parameters and do not abuse dnet_io_attr structure.

* Wed Oct 20 2010 Evgeniy Polyakov <zbr@ioremap.net> - 2.9.3.3-1
- Unmap history after selecting transaction with the last update time in dnet_merge_get_latest_transactions()

* Mon Oct 18 2010 Evgeniy Polyakov <zbr@ioremap.net> - 2.9.3.2-1
- Added full object ID dump and request error.
- Exit merge early if no id file was provided.
- Do not dereference state in dnet_read_complete() if it is NULL.
- Added -N (do not request ids and use prevously downloaded) option comment into fsck help.

* Mon Oct 18 2010 Evgeniy Polyakov <zbr@ioremap.net> - 2.9.3.2-1
- Extended alloc/free debug.
- Allow zero-sized writes.

* Wed Oct 13 2010 Evgeniy Polyakov <zbr@ioremap.net> - 2.9.3-1
- New minor release. No changes from 2.9.2.32.

* Mon Oct 11 2010 Evgeniy Polyakov <zbr@ioremap.net> - 2.9.2.32-1
- Added configurable value to check header for remote node IP address.
- Added joining client check: returned address must be reachable to be
    inserted into route table.

* Fri Oct 8 2010 Evgeniy Polyakov <zbr@ioremap.net> - 2.9.2.31-1
- Fixed LA sorting.

* Wed Oct 6 2010 Evgeniy Polyakov <zbr@ioremap.net> - 2.9.2.29-1
- Added id-by-LA generation and sorting.
- Debug cleanups.

* Wed Oct 6 2010 Evgeniy Polyakov <zbr@ioremap.net> - 2.9.2.28-1
- Added timed statistics request which also works as timed connection checker.
- Added seconds-only check time wait.

* Wed Oct 6 2010 Evgeniy Polyakov <zbr@ioremap.net> - 2.9.2.27-1
- Added keep-alive options.

* Mon Oct 4 2010 Evgeniy Polyakov <zbr@ioremap.net> - 2.9.2.26-1
- Unlink transaction and history after direct merge.
- Do not log error when state is NULL in completion callback.

* Sat Oct 2 2010 Evgeniy Polyakov <zbr@ioremap.net> - 2.9.2.25-1
- Added norequest flag to fsck util (will use existing file).
- Fixed remotes processing typo.

* Thu Sep 30 2010 Evgeniy Polyakov <zbr@ioremap.net> - 2.9.2.24-1
- Do not traverse the whole transaction tree after we found the
	first one which fire time has not yet elapsed.

* Thu Sep 30 2010 Evgeniy Polyakov <zbr@ioremap.net> - 2.9.2.23-1
- Remove io_thread_num and max_pending config parameters.
- Added stack size parameter to check tools.

* Mon Sep 20 2010 Evgeniy Polyakov <zbr@ioremap.net> - 2.9.2.22-1
- Moved transaction debug output into the place where it can not dereference stale data.
- Decrease debug level for allocations.
- Added addrinfo null check. Should be useless though.

* Mon Sep 20 2010 Evgeniy Polyakov <zbr@ioremap.net> - 2.9.2.21-1
- Do not dereference null state in dnet_fcgi_read_complete.

* Fri Sep 17 2010 Evgeniy Polyakov <zbr@ioremap.net> - 2.9.2.20-1
- Added thread stack size parameter.
- Added malloc mmap threshold config parameter. (19)

* Fri Sep 17 2010 Evgeniy Polyakov <zbr@ioremap.net> - 2.9.2.18-1
- Really fixed recv state transaction processing leak.

* Fri Sep 17 2010 Evgeniy Polyakov <zbr@ioremap.net> - 2.9.2.16-1
-Do not try to dereferece null state. Happens when transaction is completed
    on timeout.
- Use lineary (+60 seconds each turn) growing reconnection timeout. Added
    reconnection limit of 1 day.
- Fixed recv state transaction processing leak.

* Fri Sep 17 2010 Evgeniy Polyakov <zbr@ioremap.net> - 2.9.2.15-1
- Compilation typo fixed.

* Fri Sep 17 2010 Evgeniy Polyakov <zbr@ioremap.net> - 2.9.2.14-1
- Fill all allocated memory with zeroes.

* Thu Sep 16 2010 Evgeniy Polyakov <zbr@ioremap.net> - 2.9.2.13-1
- Put transaction after it was executed. Its refcnt was increased during
    search call.
- Do not try to dereference state when it can be null.
- Do not create unneded listening state when node does not join network. (12)
- Reset accept state on error.
- Do not join to states in state lists, since they can be freed in own
    threads. (11)
- Drop transaction resending support. (10)
- Extended local command processing log. (9)
- Also print pid in common logger. (8)
- Use pthread_self() instead of getpid() to get uniq thread id. (7)

* Tue Sep 7 2010 Evgeniy Polyakov <zbr@ioremap.net> - 2.9.2.6-1
- If DNET_IO_FLAGS_NO_HISTORY_UPDATE flag was set for read command, do not
    send data reply. Used in local stat command.
- Debug cleanup.
- From previous releases:
  Do not deal with NULL transactions.
  Start state IO thread after state initialization.
  Join to io state thread instead of freeing it directly.
  Do not exit from accept loop on error.
  Initialize state list entry prior other usage.

* Tue Sep 7 2010 Evgeniy Polyakov <zbr@ioremap.net> - 2.9.2-1
- Switched from libevent state machine to thread-per-client model.

* Fri Aug 13 2010 Evgeniy Polyakov <zbr@ioremap.net> - 2.9.1.1-1
- Added DNET_FCGI_PUT_REGION config option to optionally enable region tag
- Added wildcard direct download pattern (*)
- Force direct download patterns to be checked against ID ending and
  just by having this substring somewhere in the query.

* Tue Aug 10 2010 Evgeniy Polyakov <zbr@ioremap.net> - 2.9.1-1
- New elliptics network release: 2.9.1

* Tue Aug 10 2010 Evgeniy Polyakov <zbr@ioremap.net> - 2.9.0.31-1
- Logger cleanups.
- Fixed resend locking bug.

* Mon Aug 9 2010 Evgeniy Polyakov <zbr@ioremap.net> - 2.9.0.30-1
- Fixed lock/unlock typo in dnet_data_ready().

* Sat Aug 7 2010 Evgeniy Polyakov <zbr@ioremap.net> - 2.9.0.29-1
- Refactor fcgi logging (29)
- Return read error when key was not found. Use right config file options. (28)

* Thu Aug 6 2010 Evgeniy Polyakov <zbr@ioremap.net> - 2.9.0.27-1
- Added sanity checks for embedded reading.

* Thu Aug 6 2010 Evgeniy Polyakov <zbr@ioremap.net> - 2.9.0.26-1
- Disabled per-client statistics request in fcgi daemon.
- Added subtle timeout and data rewrite when FCGX_PutStr() returns error.

* Thu Aug 5 2010 Evgeniy Polyakov <zbr@ioremap.net> - 2.9.0.25-1
- Copy resolved address into buffer (later used for reconnection)
	before trying to connect.

* Thu Aug 5 2010 Evgeniy Polyakov <zbr@ioremap.net> - 2.9.0.24-1
- Refactor fcgi/check loggers to write pid/thread id into single log file.

* Thu Aug 5 2010 Evgeniy Polyakov <zbr@ioremap.net> - 2.9.0.23-1
- Added <region> tag into download-info XML output
- Changed sending locking.

* Wed Aug 4 2010 Evgeniy Polyakov <zbr@ioremap.net> - 2.9.0.22-1
- Guard multiple 'logical' xml writes against parallel write

* Wed Aug 4 2010 Evgeniy Polyakov <zbr@ioremap.net> - 2.9.0.21-1
- Implemented direct transaction merge.
- If reading size was set to 0 map ~0ULL size, i.e. the whole file.
- Remove object from the storage if its history log says so.
- Drop unused DNET_FCGI_EMBED_TIMESTAMP_PATTERN and change to use
	DNET_FCGI_EMBED_PATTERN option.

* Sun Jul 28 2010 Evgeniy Polyakov <zbr@ioremap.net> - 2.9.0.20-1
  - Fixed several fd leaks.

* Sun Jul 28 2010 Evgeniy Polyakov <zbr@ioremap.net> - 2.9.0.19-1
  - Unmap history file when failed to read transaction.

* Sun Jul 28 2010 Evgeniy Polyakov <zbr@ioremap.net> - 2.9.0.18-1
- Guard OpenSSL_add_all_digests() and initialize it only once per thread
	group.
- Force dnet_check_process_request() to wait for all sent transactions, do
	not wakeup after receiving reply from the first one.

* Sun Jul 28 2010 Evgeniy Polyakov <zbr@ioremap.net> - 2.9.0.17-1
- Fixed compilation warnings on 64bit platform (uint64_t to unsigned long
	long and void * to unsigned long)
- Try only requested transformation function, do not continue with the next
	one.
- Use errno to differentiate reconnection state.

* Sun Jul 28 2010 Evgeniy Polyakov <zbr@ioremap.net> - 2.9.0.15-1
- Made elliptics depend on eblob
- Updated checker's logger.
- Increase example/check/common.c waiting timeout.
- Added logs into file io backend listing processor.

* Sun Jul 26 2010 Evgeniy Polyakov <zbr@ioremap.net> - 2.9.0.12-1
- Let check applications to sleep longer waiting for replies.
- Reduce number of ids sent via DNET_CMD_LIST command to 1024 per reply.
- Mark states added via dnet_add_state() as reconnect-friendly.
- Do not add reconnection addresses which do not have joining flags.
- Updated to the latest eblob lib (moved blob code outside to libeblob).
- Reschedule transaction's fire time when (non-last) reply is received.
- Do not mess with dnet_fcgi_random_hashes outside of fcgi.c

* Sun Jul 25 2010 Evgeniy Polyakov <zbr@ioremap.net> - 2.9.0.11-1
- Added embedded URI parameter, which will force timestamp to be embedded
    with data. It is possible to embed other parameters too.

    post: wget -O /tmp/1111 -S --post-file=elliptics.spec
    "http://devfs1/test.mp3?name=qwerty.xml&embed&timestamp=123"

    get: wget -O /tmp/1111 -S --header="If-Modified-Since: Thu, 01 Jan 1970
    00:02:00 GMT"  "http://devfs1/test.mp3?name=qwerty.xml&embed&direct=1"
- fixed random hash selection in fcgi frontend.

* Fri Jul 23 2010 Evgeniy Polyakov <zbr@ioremap.net> - 2.9.0.10-1
-return back addressing magic^W logic in dnet_write_object_raw()

* Thu Jul 22 2010 Evgeniy Polyakov <zbr@ioremap.net> - 2.9.0.9-1
- return back virtual datacenters.

* Thu Jul 22 2010 Evgeniy Polyakov <zbr@ioremap.net> - 2.9.0.8-1
- BLOB IO backend updates (multiple threads, index, bug fixes).
- file IO backend fixes
- python bindings
- c++ binding fixes

* Mon Jul 19 2010 Arkady L. Shane <ashejn@yandex-team.ru> - 2.9.0.7-1
- initial build for Fedora<|MERGE_RESOLUTION|>--- conflicted
+++ resolved
@@ -3,11 +3,7 @@
 
 Summary:	Distributed hash table storage
 Name:		elliptics
-<<<<<<< HEAD
 Version:	2.26.0.1
-=======
-Version:	2.25.6.4
->>>>>>> 3b1be427
 Release:	1%{?dist}
 
 License:	GPLv2+
@@ -148,7 +144,6 @@
 
 
 %changelog
-<<<<<<< HEAD
 * Wed Jul 30 2014 Ruslan Nigmatullin <euroelessar@yandex.ru> - 2.26.0.1
 - config: Moved to usage of dynamic_t
 - logger: Fixed segfault
@@ -198,7 +193,7 @@
 - tests: Added sleep in recovery test
 - tests: Added test for backend's control
 - tests: Apps should write logs to different files
-=======
+
 * Thu Jul 31 2014 Evgeniy Polyakov <zbr@ioremap.net> - 2.25.6.4
 - reconnect: reconnect to addresses which were timed out during connection
 
@@ -207,7 +202,6 @@
 - route: let regular route table update also get route table from nodes explicitly added via dnet_add_state() and helpers
 - state: print error if no state has been found for given ID
 - version: added check/read functions
->>>>>>> 3b1be427
 
 * Thu Jul 24 2014 Evgeniy Polyakov <zbr@ioremap.net> - 2.25.6.2
 - weight: print full weight change, not only first 3 digits
